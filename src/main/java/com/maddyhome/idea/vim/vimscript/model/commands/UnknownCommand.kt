/*
 * IdeaVim - Vim emulator for IDEs based on the IntelliJ platform
 * Copyright (C) 2003-2022 The IdeaVim authors
 *
 * This program is free software: you can redistribute it and/or modify
 * it under the terms of the GNU General Public License as published by
 * the Free Software Foundation, either version 2 of the License, or
 * (at your option) any later version.
 *
 * This program is distributed in the hope that it will be useful,
 * but WITHOUT ANY WARRANTY; without even the implied warranty of
 * MERCHANTABILITY or FITNESS FOR A PARTICULAR PURPOSE. See the
 * GNU General Public License for more details.
 *
 * You should have received a copy of the GNU General Public License
 * along with this program. If not, see <https://www.gnu.org/licenses/>.
 */

package com.maddyhome.idea.vim.vimscript.model.commands

import com.maddyhome.idea.vim.VimPlugin
import com.maddyhome.idea.vim.api.ExecutionContext
import com.maddyhome.idea.vim.api.VimEditor
import com.maddyhome.idea.vim.common.GoalCommand
import com.maddyhome.idea.vim.ex.ExException
import com.maddyhome.idea.vim.ex.InvalidCommandException
import com.maddyhome.idea.vim.ex.ranges.Ranges
import com.maddyhome.idea.vim.helper.MessageHelper
import com.maddyhome.idea.vim.helper.Msg
import com.maddyhome.idea.vim.newapi.ij
import com.maddyhome.idea.vim.vimscript.model.ExecutionResult
import com.maddyhome.idea.vim.vimscript.model.commands.UnknownCommand.Constants.MAX_RECURSION
import com.maddyhome.idea.vim.vimscript.parser.VimscriptParser

/**
 * any command with no parser rule. we assume that it is an alias
 */
data class UnknownCommand(val ranges: Ranges, val name: String, val argument: String) :
  Command.SingleExecution(ranges, argument) {
  override val argFlags = flags(RangeFlag.RANGE_OPTIONAL, ArgumentFlag.ARGUMENT_OPTIONAL, Access.SELF_SYNCHRONIZED)

  private object Constants {
    const val MAX_RECURSION = 100
  }

  override fun processCommand(editor: VimEditor, context: ExecutionContext): ExecutionResult {
    return processPossiblyAliasCommand("$name $argument", editor, context, MAX_RECURSION)
  }

  private fun processPossiblyAliasCommand(name: String, editor: VimEditor, context: ExecutionContext, aliasCountdown: Int): ExecutionResult {
    if (VimPlugin.getCommand().isAlias(name)) {
      if (aliasCountdown > 0) {
        val commandAlias = VimPlugin.getCommand().getAliasCommand(name, 1)
        when (commandAlias) {
          is GoalCommand.Ex -> {
            if (commandAlias.command.isEmpty()) {
              val message = MessageHelper.message(Msg.NOT_EX_CMD, name)
              throw InvalidCommandException(message, null)
            }
            val parsedCommand = VimscriptParser.parseCommand(commandAlias.command) ?: throw ExException("E492: Not an editor command: ${commandAlias.command}")
            return if (parsedCommand is UnknownCommand) {
              processPossiblyAliasCommand(commandAlias.command, editor, context, aliasCountdown - 1)
            } else {
              parsedCommand.vimContext = this.vimContext
              parsedCommand.execute(editor, context)
              ExecutionResult.Success
            }
          }
          is GoalCommand.Call -> {
<<<<<<< HEAD
            commandAlias.handler.execute(name, ranges, editor, context)
=======
            commandAlias.handler.execute(editor.ij, context.ij)
>>>>>>> e617fc4c
            return ExecutionResult.Success
          }
        }
      } else {
        VimPlugin.showMessage(MessageHelper.message("recursion.detected.maximum.alias.depth.reached"))
        VimPlugin.indicateError()
        return ExecutionResult.Error
      }
    } else {
      throw ExException("E492: Not an editor command: $name")
    }
  }
}<|MERGE_RESOLUTION|>--- conflicted
+++ resolved
@@ -27,7 +27,6 @@
 import com.maddyhome.idea.vim.ex.ranges.Ranges
 import com.maddyhome.idea.vim.helper.MessageHelper
 import com.maddyhome.idea.vim.helper.Msg
-import com.maddyhome.idea.vim.newapi.ij
 import com.maddyhome.idea.vim.vimscript.model.ExecutionResult
 import com.maddyhome.idea.vim.vimscript.model.commands.UnknownCommand.Constants.MAX_RECURSION
 import com.maddyhome.idea.vim.vimscript.parser.VimscriptParser
@@ -67,11 +66,7 @@
             }
           }
           is GoalCommand.Call -> {
-<<<<<<< HEAD
             commandAlias.handler.execute(name, ranges, editor, context)
-=======
-            commandAlias.handler.execute(editor.ij, context.ij)
->>>>>>> e617fc4c
             return ExecutionResult.Success
           }
         }
