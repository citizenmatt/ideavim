/*
 * IdeaVim - Vim emulator for IDEs based on the IntelliJ platform
 * Copyright (C) 2003-2016 The IdeaVim authors
 *
 * This program is free software: you can redistribute it and/or modify
 * it under the terms of the GNU General Public License as published by
 * the Free Software Foundation, either version 2 of the License, or
 * (at your option) any later version.
 *
 * This program is distributed in the hope that it will be useful,
 * but WITHOUT ANY WARRANTY; without even the implied warranty of
 * MERCHANTABILITY or FITNESS FOR A PARTICULAR PURPOSE. See the
 * GNU General Public License for more details.
 *
 * You should have received a copy of the GNU General Public License
 * along with this program. If not, see <http://www.gnu.org/licenses/>.
 */
package com.maddyhome.idea.vim.group;

import com.intellij.openapi.actionSystem.DataContext;
import com.intellij.openapi.application.ApplicationManager;
import com.intellij.openapi.editor.*;
import com.intellij.openapi.editor.event.*;
import com.intellij.openapi.editor.ex.DocumentEx;
import com.intellij.openapi.editor.ex.util.EditorUtil;
import com.intellij.openapi.fileEditor.*;
import com.intellij.openapi.fileEditor.impl.EditorTabbedContainer;
import com.intellij.openapi.fileEditor.impl.EditorWindow;
import com.intellij.openapi.vfs.LocalFileSystem;
import com.intellij.openapi.vfs.VirtualFile;
import com.intellij.openapi.vfs.VirtualFileManager;
import com.intellij.openapi.vfs.VirtualFileSystem;
import com.maddyhome.idea.vim.EventFacade;
import com.maddyhome.idea.vim.KeyHandler;
import com.maddyhome.idea.vim.VimPlugin;
import com.maddyhome.idea.vim.action.motion.MotionEditorAction;
import com.maddyhome.idea.vim.action.motion.TextObjectAction;
import com.maddyhome.idea.vim.command.*;
import com.maddyhome.idea.vim.common.Jump;
import com.maddyhome.idea.vim.common.Mark;
import com.maddyhome.idea.vim.common.TextRange;
import com.maddyhome.idea.vim.ex.ExOutputModel;
import com.maddyhome.idea.vim.handler.ExecuteMethodNotOverriddenException;
import com.maddyhome.idea.vim.helper.CaretData;
import com.maddyhome.idea.vim.helper.EditorData;
import com.maddyhome.idea.vim.helper.EditorHelper;
import com.maddyhome.idea.vim.helper.SearchHelper;
import com.maddyhome.idea.vim.option.BoundStringOption;
import com.maddyhome.idea.vim.option.NumberOption;
import com.maddyhome.idea.vim.option.Options;
import com.maddyhome.idea.vim.ui.ExEntryPanel;
import org.jetbrains.annotations.NotNull;
import org.jetbrains.annotations.Nullable;

import java.awt.event.MouseEvent;
import java.io.File;

/**
 * This handles all motion related commands and marks
 */
public class MotionGroup {
  public static final int LAST_F = 1;
  public static final int LAST_f = 2;
  public static final int LAST_T = 3;
  public static final int LAST_t = 4;
  public static final int LAST_COLUMN = 9999;

  /**
   * Create the group
   */
  public MotionGroup() {
    EventFacade.getInstance().addEditorFactoryListener(new EditorFactoryAdapter() {
      public void editorCreated(@NotNull EditorFactoryEvent event) {
        final Editor editor = event.getEditor();
        // This ridiculous code ensures that a lot of events are processed BEFORE we finally start listening
        // to visible area changes. The primary reason for this change is to fix the cursor position bug
        // using the gd and gD commands (Goto Declaration). This bug has been around since Idea 6.0.4?
        // Prior to this change the visible area code was moving the cursor around during file load and messing
        // with the cursor position of the Goto Declaration processing.
        ApplicationManager.getApplication().invokeLater(new Runnable() {
          public void run() {
            ApplicationManager.getApplication().invokeLater(new Runnable() {
              public void run() {
                ApplicationManager.getApplication().invokeLater(new Runnable() {
                  public void run() {
                    addEditorListener(editor);
                    EditorData.setMotionGroup(editor, true);
                  }
                });
              }
            });
          }
        });
      }

      public void editorReleased(@NotNull EditorFactoryEvent event) {
        Editor editor = event.getEditor();
        if (EditorData.getMotionGroup(editor)) {
          removeEditorListener(editor);
          EditorData.setMotionGroup(editor, false);
        }
      }
    }, ApplicationManager.getApplication());
  }

  public void turnOn() {
    Editor[] editors = EditorFactory.getInstance().getAllEditors();
    for (Editor editor : editors) {
      if (!EditorData.getMotionGroup(editor)) {
        addEditorListener(editor);
        EditorData.setMotionGroup(editor, true);
      }
    }
  }

  public void turnOff() {
    Editor[] editors = EditorFactory.getInstance().getAllEditors();
    for (Editor editor : editors) {
      if (EditorData.getMotionGroup(editor)) {
        removeEditorListener(editor);
        EditorData.setMotionGroup(editor, false);
      }
    }
  }

  private void addEditorListener(@NotNull Editor editor) {
    final EventFacade eventFacade = EventFacade.getInstance();
    eventFacade.addEditorMouseListener(editor, mouseHandler);
    eventFacade.addEditorMouseMotionListener(editor, mouseHandler);
    eventFacade.addEditorSelectionListener(editor, selectionHandler);
  }

  private void removeEditorListener(@NotNull Editor editor) {
    final EventFacade eventFacade = EventFacade.getInstance();
    eventFacade.removeEditorMouseListener(editor, mouseHandler);
    eventFacade.removeEditorMouseMotionListener(editor, mouseHandler);
    eventFacade.removeEditorSelectionListener(editor, selectionHandler);
  }

  /**
   * Process mouse clicks by setting/resetting visual mode. There are some strange scenarios to handle.
   *
   * @param editor The editor
   * @param event  The mouse event
   */
  private void processMouseClick(@NotNull Editor editor, @NotNull MouseEvent event) {
    if (ExEntryPanel.getInstance().isActive()) {
      ExEntryPanel.getInstance().deactivate(false);
    }

    ExOutputModel.getInstance(editor).clear();

    CommandState.SubMode visualMode = CommandState.SubMode.NONE;
    switch (event.getClickCount()) {
      case 2:
        visualMode = CommandState.SubMode.VISUAL_CHARACTER;
        break;
      case 3:
        visualMode = CommandState.SubMode.VISUAL_LINE;
        // Pop state of being in Visual Char mode
        if (CommandState.getInstance(editor).getMode() == CommandState.Mode.VISUAL) {
          CommandState.getInstance(editor).popState();
        }

        int start = editor.getSelectionModel().getSelectionStart();
        int end = editor.getSelectionModel().getSelectionEnd();
        editor.getSelectionModel().setSelection(start, Math.max(start, end - 1));

        break;
    }

    setVisualMode(editor, visualMode);

    if (CommandState.getInstance(editor).getSubMode() != CommandState.SubMode.NONE) {
      editor.getCaretModel().removeSecondaryCarets();
    }

    switch (CommandState.getInstance(editor).getSubMode()) {
      case NONE:
        VisualPosition vp = editor.getCaretModel().getVisualPosition();
        int col = EditorHelper.normalizeVisualColumn(editor, vp.line, vp.column,
                                                     CommandState.getInstance(editor).getMode() ==
                                                     CommandState.Mode.INSERT ||
                                                     CommandState.getInstance(editor).getMode() ==
                                                     CommandState.Mode.REPLACE);
        if (col != vp.column) {
          editor.getCaretModel().moveToVisualPosition(new VisualPosition(vp.line, col));
        }
        MotionGroup.scrollCaretIntoView(editor);
        break;
      case VISUAL_CHARACTER:
        editor.getCaretModel().moveToOffset(CaretData.getVisualEnd(editor.getCaretModel().getPrimaryCaret()));
        break;
      case VISUAL_LINE:
        editor.getCaretModel().moveToLogicalPosition(editor.xyToLogicalPosition(event.getPoint()));
        break;
    }

    CaretData.setVisualOffset(editor.getCaretModel().getPrimaryCaret(), editor.getCaretModel().getOffset());

    EditorData.setLastColumn(editor, editor.getCaretModel().getVisualPosition().column);
  }

  /**
   * Handles mouse drags by properly setting up visual mode based on the new selection.
   *
   * @param editor The editor the mouse drag occurred in.
   * @param update True if update, false if not.
   */
  private void processLineSelection(@NotNull Editor editor, boolean update) {
    if (ExEntryPanel.getInstance().isActive()) {
      ExEntryPanel.getInstance().deactivate(false);
    }

    ExOutputModel.getInstance(editor).clear();

    if (update) {
      if (CommandState.getInstance(editor).getMode() == CommandState.Mode.VISUAL) {
        for (@NotNull Caret caret : editor.getCaretModel().getAllCarets()) {
          updateSelection(editor, caret, caret.getOffset());
        }
      }
    }
    else {
      if (CommandState.getInstance(editor).getMode() == CommandState.Mode.VISUAL) {
        CommandState.getInstance(editor).popState();
      }

      int start = editor.getSelectionModel().getSelectionStart();
      int end = editor.getSelectionModel().getSelectionEnd();
      editor.getSelectionModel().setSelection(start, Math.max(start, end - 1));

      setVisualMode(editor, CommandState.SubMode.VISUAL_LINE);

      VisualChange range = getVisualOperatorRange(editor, Command.FLAG_MOT_LINEWISE);
      if (range.getLines() > 1) {
        MotionGroup.moveCaret(editor, editor.getCaretModel().getPrimaryCaret(),
                              moveCaretVertical(editor, editor.getCaretModel().getPrimaryCaret(), -1));
      }
    }
  }

  private void processMouseReleased(@NotNull Editor editor, @NotNull CommandState.SubMode mode, int startOff,
                                    int endOff) {
    if (ExEntryPanel.getInstance().isActive()) {
      ExEntryPanel.getInstance().deactivate(false);
    }

    ExOutputModel.getInstance(editor).clear();

    if (CommandState.getInstance(editor).getMode() == CommandState.Mode.VISUAL) {
      CommandState.getInstance(editor).popState();
    }

    int start = editor.getSelectionModel().getSelectionStart();
    int end = editor.getSelectionModel().getSelectionEnd();
    if (start == end) return;

    if (mode == CommandState.SubMode.VISUAL_LINE) {
      end--;
      endOff--;
    }

    if (end == startOff || end == endOff) {
      int t = start;
      start = end;
      end = t;

      if (mode == CommandState.SubMode.VISUAL_CHARACTER) {
        start--;
      }
    }

    MotionGroup.moveCaret(editor, editor.getCaretModel().getPrimaryCaret(), start);
    toggleVisual(editor, 1, 0, mode);
    MotionGroup.moveCaret(editor, editor.getCaretModel().getPrimaryCaret(), end);
    KeyHandler.getInstance().reset(editor);
  }

  @NotNull
  public TextRange getWordRange(@NotNull Editor editor, @NotNull Caret caret, int count, boolean isOuter,
                                boolean isBig) {
    int dir = 1;
    boolean selection = false;
    if (CommandState.getInstance(editor).getMode() == CommandState.Mode.VISUAL) {
      if (CaretData.getVisualEnd(caret) < CaretData.getVisualStart(caret)) {
        dir = -1;
      }
      if (CaretData.getVisualStart(caret) != CaretData.getVisualEnd(caret)) {
        selection = true;
      }
    }

    return SearchHelper.findWordUnderCursor(editor, caret, count, dir, isOuter, isBig, selection);
  }

  @Nullable
  public TextRange getBlockQuoteRange(@NotNull Editor editor, @NotNull Caret caret, char quote, boolean isOuter) {
    return SearchHelper.findBlockQuoteInLineRange(editor, caret, quote, isOuter);
  }

  @Nullable
  public TextRange getBlockRange(@NotNull Editor editor, @NotNull Caret caret, int count, boolean isOuter, char type) {
    return SearchHelper.findBlockRange(editor, caret, type, count, isOuter);
  }

  @Nullable
<<<<<<< HEAD
  public TextRange getBlockTagRange(@NotNull Editor editor, @NotNull Caret caret, boolean isOuter) {
    return SearchHelper.findBlockTagRange(editor, caret, isOuter);
=======
  public TextRange getBlockTagRange(@NotNull Editor editor, int count, boolean isOuter) {
    return SearchHelper.findBlockTagRange(editor, count, isOuter);
>>>>>>> 356217a6
  }

  @NotNull
  public TextRange getSentenceRange(@NotNull Editor editor, @NotNull Caret caret, int count, boolean isOuter) {
    return SearchHelper.findSentenceRange(editor, caret, count, isOuter);
  }

  @Nullable
  public TextRange getParagraphRange(@NotNull Editor editor, @NotNull Caret caret, int count, boolean isOuter) {
    return SearchHelper.findParagraphRange(editor, caret, count, isOuter);
  }

  /**
   * This helper method calculates the complete range a motion will move over taking into account whether
   * the motion is FLAG_MOT_LINEWISE or FLAG_MOT_CHARACTERWISE (FLAG_MOT_INCLUSIVE or FLAG_MOT_EXCLUSIVE).
   *
   * @param editor     The editor the motion takes place in
   * @param caret      The caret the motion takes place on
   * @param context    The data context
   * @param count      The count applied to the motion
   * @param rawCount   The actual count entered by the user
   * @param argument   Any argument needed by the motion
   * @param incNewline True if to include newline
   * @return The motion's range
   */
  @Nullable
  public static TextRange getMotionRange(@NotNull Editor editor, @NotNull Caret caret, DataContext context, int count,
                                         int rawCount, @NotNull Argument argument, boolean incNewline) {
    final Command cmd = argument.getMotion();
    if (cmd == null) {
      return null;
    }
    // Normalize the counts between the command and the motion argument
    int cnt = cmd.getCount() * count;
    int raw = rawCount == 0 && cmd.getRawCount() == 0 ? 0 : cnt;
    int start = 0;
    int end = 0;
    if (cmd.getAction() instanceof MotionEditorAction) {
      MotionEditorAction action = (MotionEditorAction)cmd.getAction();

      // This is where we are now
      start = caret.getOffset();

      // Execute the motion (without moving the cursor) and get where we end
      try {
        end = action.getOffset(editor, caret, context, cnt, raw, cmd.getArgument());
      }
      catch (ExecuteMethodNotOverriddenException e) {
        // This actually should have fallen even earlier.
        end = -1;
        VimPlugin.indicateError();
      }

      // Invalid motion
      if (end == -1) {
        return null;
      }
    }
    else if (cmd.getAction() instanceof TextObjectAction) {
      TextObjectAction action = (TextObjectAction)cmd.getAction();

      TextRange range = action.getRange(editor, caret, context, cnt, raw, cmd.getArgument());

      if (range == null) {
        return null;
      }

      start = range.getStartOffset();
      end = range.getEndOffset();
    }

    // If we are a linewise motion we need to normalize the start and stop then move the start to the beginning
    // of the line and move the end to the end of the line.
    int flags = cmd.getFlags();
    if ((flags & Command.FLAG_MOT_LINEWISE) != 0) {
      if (start > end) {
        int t = start;
        start = end;
        end = t;
      }

      start = EditorHelper.getLineStartForOffset(editor, start);
      end = Math
        .min(EditorHelper.getLineEndForOffset(editor, end) + (incNewline ? 1 : 0), EditorHelper.getFileSize(editor));
    }
    // If characterwise and inclusive, add the last character to the range
    else if ((flags & Command.FLAG_MOT_INCLUSIVE) != 0) {
      end++;
    }

    // Normalize the range
    if (start > end) {
      int t = start;
      start = end;
      end = t;
    }

    return new TextRange(start, end);
  }

  public int moveCaretToNthCharacter(@NotNull Editor editor, int count) {
    return Math.max(0, Math.min(count, EditorHelper.getFileSize(editor) - 1));
  }

  public int moveCaretToMarkLine(final @NotNull Editor editor, char ch) {
    final Mark mark = VimPlugin.getMark().getMark(editor, ch);
    if (mark != null) {
      final VirtualFile vf = EditorData.getVirtualFile(editor);
      if (vf == null) {
        return -1;
      }
      final int line = mark.getLogicalLine();
      if (!vf.getPath().equals(mark.getFilename())) {
        final Editor selectedEditor = selectEditor(editor, mark);
        if (selectedEditor != null) {
          moveCaret(selectedEditor, editor.getCaretModel().getPrimaryCaret(),
                    moveCaretToLineStartSkipLeading(selectedEditor, line));
        }
        return -2;
      }
      else {
        return moveCaretToLineStartSkipLeading(editor, line);
      }
    }
    else {
      return -1;
    }
  }

  public int moveCaretToFileMarkLine(@NotNull Editor editor, char ch) {
    Mark mark = VimPlugin.getMark().getFileMark(editor, ch);
    if (mark != null) {
      int line = mark.getLogicalLine();
      return moveCaretToLineStartSkipLeading(editor, line);
    }
    else {
      return -1;
    }
  }

  public int moveCaretToMark(@NotNull final Editor editor, char ch) {
    final Mark mark = VimPlugin.getMark().getMark(editor, ch);
    if (mark != null) {
      final VirtualFile vf = EditorData.getVirtualFile(editor);
      if (vf == null) {
        return -1;
      }
      final LogicalPosition lp = new LogicalPosition(mark.getLogicalLine(), mark.getCol());
      if (!vf.getPath().equals(mark.getFilename())) {
        final Editor selectedEditor = selectEditor(editor, mark);
        if (selectedEditor != null) {
          moveCaret(selectedEditor, editor.getCaretModel().getPrimaryCaret(),
                    selectedEditor.logicalPositionToOffset(lp));
        }
        return -2;
      }
      else {
        return editor.logicalPositionToOffset(lp);
      }
    }
    else {
      return -1;
    }
  }

  public int moveCaretToJump(@NotNull Editor editor, int count) {
    int spot = VimPlugin.getMark().getJumpSpot();
    Jump jump = VimPlugin.getMark().getJump(count);
    if (jump != null) {
      VirtualFile vf = EditorData.getVirtualFile(editor);
      if (vf == null) return -1;

      LogicalPosition lp = new LogicalPosition(jump.getLogicalLine(), jump.getCol());
      final String filename = jump.getFilename();
      if (!vf.getPath().equals(filename) && filename != null) {
        VirtualFile newFile = LocalFileSystem.getInstance().findFileByPath(filename.replace(File.separatorChar, '/'));
        if (newFile == null) return -2;

        Editor newEditor = selectEditor(editor, newFile);
        if (newEditor != null) {
          if (spot == -1) {
            VimPlugin.getMark().addJump(editor, false);
          }
          moveCaret(newEditor, newEditor.getCaretModel().getPrimaryCaret(),
                    EditorHelper.normalizeOffset(newEditor, newEditor.logicalPositionToOffset(lp), false));
        }

        return -2;
      }
      else {
        if (spot == -1) {
          VimPlugin.getMark().addJump(editor, false);
        }

        return editor.logicalPositionToOffset(lp);
      }
    }
    else {
      return -1;
    }
  }

  public int moveCaretToFileMark(@NotNull Editor editor, char ch) {
    Mark mark = VimPlugin.getMark().getFileMark(editor, ch);
    if (mark != null) {
      LogicalPosition lp = new LogicalPosition(mark.getLogicalLine(), mark.getCol());

      return editor.logicalPositionToOffset(lp);
    }
    else {
      return -1;
    }
  }

  @Nullable
  private Editor selectEditor(@NotNull Editor editor, @NotNull Mark mark) {
    final VirtualFile virtualFile = markToVirtualFile(mark);
    if (virtualFile != null) {
      return selectEditor(editor, virtualFile);
    }
    else {
      return null;
    }
  }

  @Nullable
  private VirtualFile markToVirtualFile(@NotNull Mark mark) {
    String protocol = mark.getProtocol();
    VirtualFileSystem fileSystem = VirtualFileManager.getInstance().getFileSystem(protocol);
    if (mark.getFilename() == null) {
      return null;
    }
    return fileSystem.findFileByPath(mark.getFilename());
  }

  @Nullable
  private Editor selectEditor(@NotNull Editor editor, @NotNull VirtualFile file) {
    return VimPlugin.getFile().selectEditor(editor.getProject(), file);
  }

  public int moveCaretToMatchingPair(@NotNull Editor editor) {
    int pos = SearchHelper.findMatchingPairOnCurrentLine(editor);
    if (pos >= 0) {
      return pos;
    }
    else {
      return -1;
    }
  }

  /**
   * This moves the caret to the start of the next/previous camel word.
   *
   * @param editor The editor to move in
   * @param caret  The caret to be moved
   * @param count  The number of words to skip
   * @return position
   */
  public int moveCaretToNextCamel(@NotNull Editor editor, @NotNull Caret caret, int count) {
    if ((caret.getOffset() == 0 && count < 0) ||
        (caret.getOffset() >= EditorHelper.getFileSize(editor) - 1 && count > 0)) {
      return -1;
    }
    else {
      return SearchHelper.findNextCamelStart(editor, caret, count);
    }
  }

  /**
   * This moves the caret to the start of the next/previous camel word.
   *
   * @param editor The editor to move in
   * @param caret  The caret to be moved
   * @param count  The number of words to skip
   * @return position
   */
  public int moveCaretToNextCamelEnd(@NotNull Editor editor, @NotNull Caret caret, int count) {
    if ((caret.getOffset() == 0 && count < 0) ||
        (caret.getOffset() >= EditorHelper.getFileSize(editor) - 1 && count > 0)) {
      return -1;
    }
    else {
      return SearchHelper.findNextCamelEnd(editor, caret, count);
    }
  }

  /**
   * This moves the caret to the start of the next/previous word/WORD.
   *
   * @param editor  The editor to move in
   * @param caret   The caret to be moved
   * @param count   The number of words to skip
   * @param bigWord If true then find WORD, if false then find word
   * @return position
   */
  public int moveCaretToNextWord(@NotNull Editor editor, @NotNull Caret caret, int count, boolean bigWord) {
    final int offset = editor.getCaretModel().getOffset();
    final int size = EditorHelper.getFileSize(editor);
    if ((offset == 0 && count < 0) || (offset >= size - 1 && count > 0)) {
      return -1;
    }
    return SearchHelper.findNextWord(editor, count, bigWord);
  }

  /**
   * This moves the caret to the end of the next/previous word/WORD.
   *
   * @param editor  The editor to move in
   * @param caret   The caret to be moved
   * @param count   The number of words to skip
   * @param bigWord If true then find WORD, if false then find word
   * @return position
   */
  public int moveCaretToNextWordEnd(@NotNull Editor editor, @NotNull Caret caret, int count, boolean bigWord) {
    if ((caret.getOffset() == 0 && count < 0) ||
        (caret.getOffset() >= EditorHelper.getFileSize(editor) - 1 && count > 0)) {
      return -1;
    }

    // If we are doing this move as part of a change command (e.q. cw), we need to count the current end of
    // word if the cursor happens to be on the end of a word already. If this is a normal move, we don't count
    // the current word.
    int pos = SearchHelper.findNextWordEnd(editor, caret, count, bigWord);
    if (pos == -1) {
      if (count < 0) {
        return moveCaretToLineStart(editor, 0);
      }
      else {
        return moveCaretToLineEnd(editor, EditorHelper.getLineCount(editor) - 1, false);
      }
    }
    else {
      return pos;
    }
  }

  /**
   * This moves the caret to the start of the next/previous paragraph.
   *
   * @param editor The editor to move in
   * @param caret  The caret to be moved
   * @param count  The number of paragraphs to skip
   * @return position
   */
  public int moveCaretToNextParagraph(@NotNull Editor editor, @NotNull Caret caret, int count) {
    int res = SearchHelper.findNextParagraph(editor, caret, count, false);
    if (res >= 0) {
      res = EditorHelper.normalizeOffset(editor, res, true);
    }
    else {
      res = -1;
    }

    return res;
  }

  public int moveCaretToNextSentenceStart(@NotNull Editor editor, @NotNull Caret caret, int count) {
    int res = SearchHelper.findNextSentenceStart(editor, caret, count, false, true);
    if (res >= 0) {
      res = EditorHelper.normalizeOffset(editor, res, true);
    }
    else {
      res = -1;
    }

    return res;
  }

  public int moveCaretToNextSentenceEnd(@NotNull Editor editor, @NotNull Caret caret, int count) {
    int res = SearchHelper.findNextSentenceEnd(editor, caret, count, false, true);
    if (res >= 0) {
      res = EditorHelper.normalizeOffset(editor, res, false);
    }
    else {
      res = -1;
    }

    return res;
  }

  public int moveCaretToUnmatchedBlock(@NotNull Editor editor, @NotNull Caret caret, int count, char type) {
    if ((editor.getCaretModel().getOffset() == 0 && count < 0) ||
        (editor.getCaretModel().getOffset() >= EditorHelper.getFileSize(editor) - 1 && count > 0)) {
      return -1;
    }
    else {
      int res = SearchHelper.findUnmatchedBlock(editor, caret, type, count);
      if (res != -1) {
        res = EditorHelper.normalizeOffset(editor, res, false);
      }

      return res;
    }
  }

  public int moveCaretToSection(@NotNull Editor editor, @NotNull Caret caret, char type, int dir, int count) {
    if ((caret.getOffset() == 0 && count < 0) ||
        (caret.getOffset() >= EditorHelper.getFileSize(editor) - 1 && count > 0)) {
      return -1;
    }
    else {
      int res = SearchHelper.findSection(editor, caret, type, dir, count);
      if (res != -1) {
        res = EditorHelper.normalizeOffset(editor, res, false);
      }

      return res;
    }
  }

  public int moveCaretToMethodStart(@NotNull Editor editor, @NotNull Caret caret, int count) {
    return SearchHelper.findMethodStart(editor, caret, count);
  }

  public int moveCaretToMethodEnd(@NotNull Editor editor, @NotNull Caret caret, int count) {
    return SearchHelper.findMethodEnd(editor, caret, count);
  }

  public void setLastFTCmd(int lastFTCmd, char lastChar) {
    this.lastFTCmd = lastFTCmd;
    this.lastFTChar = lastChar;
  }

  public int repeatLastMatchChar(@NotNull Editor editor, @NotNull Caret caret, int count) {
    int res = -1;
    int startPos = editor.getCaretModel().getOffset();
    switch (lastFTCmd) {
      case LAST_F:
        res = moveCaretToNextCharacterOnLine(editor, caret, -count, lastFTChar);
        break;
      case LAST_f:
        res = moveCaretToNextCharacterOnLine(editor, caret, count, lastFTChar);
        break;
      case LAST_T:
        res = moveCaretToBeforeNextCharacterOnLine(editor, caret, -count, lastFTChar);
        if (res == startPos && Math.abs(count) == 1) {
          res = moveCaretToBeforeNextCharacterOnLine(editor, caret, 2 * count, lastFTChar);
        }
        break;
      case LAST_t:
        res = moveCaretToBeforeNextCharacterOnLine(editor, caret, count, lastFTChar);
        if (res == startPos && Math.abs(count) == 1) {
          res = moveCaretToBeforeNextCharacterOnLine(editor, caret, 2 * count, lastFTChar);
        }
        break;
    }

    return res;
  }

  /**
   * This moves the caret to the next/previous matching character on the current line
   *
   * @param caret  The caret to be moved
   * @param count  The number of occurrences to move to
   * @param ch     The character to search for
   * @param editor The editor to search in
   * @return True if [count] character matches were found, false if not
   */
  public int moveCaretToNextCharacterOnLine(@NotNull Editor editor, @NotNull Caret caret, int count, char ch) {
    int pos = SearchHelper.findNextCharacterOnLine(editor, caret, count, ch);

    if (pos >= 0) {
      return pos;
    }
    else {
      return -1;
    }
  }

  /**
   * This moves the caret next to the next/previous matching character on the current line
   *
   * @param caret  The caret to be moved
   * @param count  The number of occurrences to move to
   * @param ch     The character to search for
   * @param editor The editor to search in
   * @return True if [count] character matches were found, false if not
   */
  public int moveCaretToBeforeNextCharacterOnLine(@NotNull Editor editor, @NotNull Caret caret, int count, char ch) {
    int pos = SearchHelper.findNextCharacterOnLine(editor, caret, count, ch);

    if (pos >= 0) {
      int step = count >= 0 ? 1 : -1;
      return pos - step;
    }
    else {
      return -1;
    }
  }

  public boolean scrollLineToFirstScreenLine(@NotNull Editor editor, int rawCount, int count, boolean start) {
    scrollLineToScreenLine(editor, 1, rawCount, count, start);

    return true;
  }

  public boolean scrollLineToMiddleScreenLine(@NotNull Editor editor, int rawCount, int count, boolean start) {
    scrollLineToScreenLine(editor, EditorHelper.getScreenHeight(editor) / 2 + 1, rawCount, count, start);

    return true;
  }

  public boolean scrollLineToLastScreenLine(@NotNull Editor editor, int rawCount, int count, boolean start) {
    scrollLineToScreenLine(editor, EditorHelper.getScreenHeight(editor), rawCount, count, start);

    return true;
  }

  public boolean scrollColumnToFirstScreenColumn(@NotNull Editor editor) {
    scrollColumnToScreenColumn(editor, 0);

    return true;
  }

  public boolean scrollColumnToLastScreenColumn(@NotNull Editor editor) {
    scrollColumnToScreenColumn(editor, EditorHelper.getScreenWidth(editor));

    return true;
  }

  private void scrollColumnToScreenColumn(@NotNull Editor editor, int column) {
    int scrollOffset = ((NumberOption)Options.getInstance().getOption("sidescrolloff")).value();
    int width = EditorHelper.getScreenWidth(editor);
    if (scrollOffset > width / 2) {
      scrollOffset = width / 2;
    }
    if (column <= width / 2) {
      if (column < scrollOffset + 1) {
        column = scrollOffset + 1;
      }
    }
    else {
      if (column > width - scrollOffset) {
        column = width - scrollOffset;
      }
    }

    int visualColumn = editor.getCaretModel().getVisualPosition().column;
    scrollColumnToLeftOfScreen(editor, EditorHelper
      .normalizeVisualColumn(editor, editor.getCaretModel().getVisualPosition().line, visualColumn - column + 1,
                             false));
  }

  private void scrollLineToScreenLine(@NotNull Editor editor, int line, int rawCount, int count, boolean start) {
    int scrollOffset = ((NumberOption)Options.getInstance().getOption("scrolloff")).value();
    int height = EditorHelper.getScreenHeight(editor);
    if (scrollOffset > height / 2) {
      scrollOffset = height / 2;
    }
    if (line <= height / 2) {
      if (line < scrollOffset + 1) {
        line = scrollOffset + 1;
      }
    }
    else {
      if (line > height - scrollOffset) {
        line = height - scrollOffset;
      }
    }

    int visualLine = rawCount == 0
                     ? editor.getCaretModel().getVisualPosition().line
                     : EditorHelper.logicalLineToVisualLine(editor, count - 1);
    scrollLineToTopOfScreen(editor, EditorHelper.normalizeVisualLine(editor, visualLine - line + 1));
    if (visualLine != editor.getCaretModel().getVisualPosition().line || start) {
      int offset;
      if (start) {
        offset = moveCaretToLineStartSkipLeading(editor, EditorHelper.visualLineToLogicalLine(editor, visualLine));
      }
      else {
        offset = moveCaretVertical(editor, editor.getCaretModel().getPrimaryCaret(),
                                   EditorHelper.visualLineToLogicalLine(editor, visualLine) -
                                   editor.getCaretModel().getLogicalPosition().line);
      }

      moveCaret(editor, editor.getCaretModel().getPrimaryCaret(), offset);
    }
  }

  public int moveCaretToFirstScreenLine(@NotNull Editor editor, int count) {
    return moveCaretToScreenLine(editor, count);
  }

  public int moveCaretToLastScreenLine(@NotNull Editor editor, int count) {
    return moveCaretToScreenLine(editor, EditorHelper.getScreenHeight(editor) - count + 1);
  }

  public int moveCaretToMiddleScreenLine(@NotNull Editor editor) {
    return moveCaretToScreenLine(editor, EditorHelper.getScreenHeight(editor) / 2 + 1);
  }

  private int moveCaretToScreenLine(@NotNull Editor editor, int line) {
    //saveJumpLocation(editor, context);
    int scrollOffset = ((NumberOption)Options.getInstance().getOption("scrolloff")).value();
    int height = EditorHelper.getScreenHeight(editor);
    if (scrollOffset > height / 2) {
      scrollOffset = height / 2;
    }

    int top = EditorHelper.getVisualLineAtTopOfScreen(editor);

    if (line > height - scrollOffset && top < EditorHelper.getLineCount(editor) - height) {
      line = height - scrollOffset;
    }
    else if (line <= scrollOffset && top > 0) {
      line = scrollOffset + 1;
    }

    return moveCaretToLineStartSkipLeading(editor, EditorHelper.visualLineToLogicalLine(editor, top + line - 1));
  }

  public boolean scrollHalfPage(@NotNull Editor editor, int dir, int count) {
    NumberOption scroll = (NumberOption)Options.getInstance().getOption("scroll");
    int height = EditorHelper.getScreenHeight(editor) / 2;
    if (count == 0) {
      count = scroll.value();
      if (count == 0) {
        count = height;
      }
    }
    else {
      scroll.set(count);
    }

    return scrollPage(editor, dir, count, EditorHelper.getCurrentVisualScreenLine(editor), true);
  }

  public boolean scrollColumn(@NotNull Editor editor, int columns) {
    int visualColumn = EditorHelper.getVisualColumnAtLeftOfScreen(editor);
    visualColumn = EditorHelper
      .normalizeVisualColumn(editor, editor.getCaretModel().getVisualPosition().line, visualColumn + columns, false);

    scrollColumnToLeftOfScreen(editor, visualColumn);

    moveCaretToView(editor);

    return true;
  }

  public boolean scrollLine(@NotNull Editor editor, int lines) {
    int visualLine = EditorHelper.getVisualLineAtTopOfScreen(editor);

    visualLine = EditorHelper.normalizeVisualLine(editor, visualLine + lines);
    scrollLineToTopOfScreen(editor, visualLine);

    moveCaretToView(editor);

    return true;
  }

  public static void moveCaretToView(@NotNull Editor editor) {
    int scrollOffset = ((NumberOption)Options.getInstance().getOption("scrolloff")).value();
    int sideScrollOffset = ((NumberOption)Options.getInstance().getOption("sidescrolloff")).value();
    int height = EditorHelper.getScreenHeight(editor);
    int width = EditorHelper.getScreenWidth(editor);
    if (scrollOffset > height / 2) {
      scrollOffset = height / 2;
    }
    if (sideScrollOffset > width / 2) {
      sideScrollOffset = width / 2;
    }

    int visualLine = EditorHelper.getVisualLineAtTopOfScreen(editor);
    int cline = editor.getCaretModel().getVisualPosition().line;
    int newline = cline;
    if (cline < visualLine + scrollOffset) {
      newline = EditorHelper.normalizeVisualLine(editor, visualLine + scrollOffset);
    }
    else if (cline >= visualLine + height - scrollOffset) {
      newline = EditorHelper.normalizeVisualLine(editor, visualLine + height - scrollOffset - 1);
    }

    int col = editor.getCaretModel().getVisualPosition().column;
    int oldColumn = col;
    if (col >= EditorHelper.getLineLength(editor) - 1) {
      col = CaretData.getLastColumn(editor.getCaretModel().getPrimaryCaret());
    }
    int visualColumn = EditorHelper.getVisualColumnAtLeftOfScreen(editor);
    int caretColumn = col;
    int newColumn = caretColumn;
    if (caretColumn < visualColumn + sideScrollOffset) {
      newColumn = visualColumn + sideScrollOffset;
    }
    else if (caretColumn >= visualColumn + width - sideScrollOffset) {
      newColumn = visualColumn + width - sideScrollOffset - 1;
    }

    if (newline == cline && newColumn != caretColumn) {
      col = newColumn;
    }

    newColumn = EditorHelper.normalizeVisualColumn(editor, newline, newColumn, CommandState.inInsertMode(editor));

    if (newline != cline || newColumn != oldColumn) {
      int offset = EditorHelper.visualPositionToOffset(editor, new VisualPosition(newline, newColumn));
      moveCaret(editor, editor.getCaretModel().getPrimaryCaret(), offset);

      CaretData.setLastColumn(editor, editor.getCaretModel().getPrimaryCaret(), col);
    }
  }

  public boolean scrollFullPage(@NotNull Editor editor, int pages) {
    int height = EditorHelper.getScreenHeight(editor);
    int line = pages > 0 ? 1 : height;

    return scrollPage(editor, pages, height - 2, line, false);
  }

  public boolean scrollPage(@NotNull Editor editor, int pages, int height, int line, boolean partial) {
    int visualTopLine = EditorHelper.getVisualLineAtTopOfScreen(editor);

    int newLine = visualTopLine + pages * height;
    int topLine = EditorHelper.normalizeVisualLine(editor, newLine);

    boolean moved = scrollLineToTopOfScreen(editor, topLine);
    visualTopLine = EditorHelper.getVisualLineAtTopOfScreen(editor);

    if (moved && topLine == newLine && topLine == visualTopLine) {
      moveCaret(editor, editor.getCaretModel().getPrimaryCaret(), moveCaretToScreenLine(editor, line));

      return true;
    }
    else if (moved && !partial) {
      int visualLine = Math.abs(visualTopLine - newLine) % height + 1;
      if (pages < 0) {
        visualLine = height - visualLine + 3;
      }
      moveCaret(editor, editor.getCaretModel().getPrimaryCaret(), moveCaretToScreenLine(editor, visualLine));

      return true;
    }
    else if (partial) {
      int cline = editor.getCaretModel().getVisualPosition().line;
      int visualLine = cline + pages * height;
      visualLine = EditorHelper.normalizeVisualLine(editor, visualLine);
      if (cline == visualLine) {
        return false;
      }

      int logicalLine = editor.visualToLogicalPosition(new VisualPosition(visualLine, 0)).line;
      moveCaret(editor, editor.getCaretModel().getPrimaryCaret(), moveCaretToLineStartSkipLeading(editor, logicalLine));

      return true;
    }
    else {
      moveCaret(editor, editor.getCaretModel().getPrimaryCaret(),
                moveCaretToLineStartSkipLeading(editor, editor.getCaretModel().getPrimaryCaret()));
      return false;
    }
  }

  private static boolean scrollLineToTopOfScreen(@NotNull Editor editor, int line) {
    int pos = line * editor.getLineHeight();
    int verticalPos = editor.getScrollingModel().getVerticalScrollOffset();
    editor.getScrollingModel().scrollVertically(pos);

    return verticalPos != editor.getScrollingModel().getVerticalScrollOffset();
  }

  private static void scrollColumnToLeftOfScreen(@NotNull Editor editor, int column) {
    editor.getScrollingModel().scrollHorizontally(column * EditorHelper.getColumnWidth(editor));
  }

  public int moveCaretToMiddleColumn(@NotNull Editor editor) {
    // TODO: add multiple carets support

    int width = EditorHelper.getScreenWidth(editor) / 2;
    int len = EditorHelper.getLineLength(editor);

    return moveCaretToColumn(editor, editor.getCaretModel().getPrimaryCaret(), Math.max(0, Math.min(len - 1, width)),
                             false);
  }

  public int moveCaretToColumn(@NotNull Editor editor, @NotNull Caret caret, int count, boolean allowEnd) {
    int line = caret.getLogicalPosition().line;
    int pos = EditorHelper.normalizeColumn(editor, line, count, allowEnd);

    return editor.logicalPositionToOffset(new LogicalPosition(line, pos));
  }

  /**
   * @deprecated To move the caret, use {@link #moveCaretToColumn(Editor, Caret, int, boolean)}
   */
  public int moveCaretToColumn(@NotNull Editor editor, int count, boolean allowEnd) {
    return moveCaretToColumn(editor, editor.getCaretModel().getPrimaryCaret(), count, allowEnd);
  }

  public int moveCaretToLineStartSkipLeading(@NotNull Editor editor, @NotNull Caret caret) {
    int logicalLine = caret.getLogicalPosition().line;
    return moveCaretToLineStartSkipLeading(editor, logicalLine);
  }

  /**
   * @deprecated To move the caret, use {@link #moveCaretToLineStartSkipLeading(Editor, Caret)}
   */
  public int moveCaretToLineStartSkipLeading(@NotNull Editor editor) {
    return moveCaretToLineStartSkipLeading(editor, editor.getCaretModel().getPrimaryCaret());
  }

  public int moveCaretToLineStartSkipLeadingOffset(@NotNull Editor editor, @NotNull Caret caret, int linesOffset) {
    int line = EditorHelper.normalizeVisualLine(editor, caret.getVisualPosition().line + linesOffset);
    return moveCaretToLineStartSkipLeading(editor, EditorHelper.visualLineToLogicalLine(editor, line));
  }

  /**
   * @deprecated To move the caret, use {@link #moveCaretToLineStartSkipLeadingOffset(Editor, Caret, int)}
   */
  public int moveCaretToLineStartSkipLeadingOffset(@NotNull Editor editor, int linesOffset) {
    return moveCaretToLineStartSkipLeadingOffset(editor, editor.getCaretModel().getPrimaryCaret(), linesOffset);
  }

  public int moveCaretToLineStartSkipLeading(@NotNull Editor editor, int line) {
    return EditorHelper.getLeadingCharacterOffset(editor, line);
  }

  public int moveCaretToLineEndSkipLeading(@NotNull Editor editor) {
    int logicalLine = editor.getCaretModel().getLogicalPosition().line;
    return moveCaretToLineEndSkipLeading(editor, logicalLine);
  }

  public int moveCaretToLineEndSkipLeadingOffset(@NotNull Editor editor, @NotNull Caret caret, int linesOffset) {
    int line = EditorHelper.normalizeVisualLine(editor, caret.getVisualPosition().line + linesOffset);
    return moveCaretToLineEndSkipLeading(editor, EditorHelper.visualLineToLogicalLine(editor, line));
  }

  public int moveCaretToLineEndSkipLeading(@NotNull Editor editor, int line) {
    int start = EditorHelper.getLineStartOffset(editor, line);
    int end = EditorHelper.getLineEndOffset(editor, line, true);
    CharSequence chars = editor.getDocument().getCharsSequence();
    int pos = start;
    for (int offset = end; offset > start; offset--) {
      if (offset >= chars.length()) {
        break;
      }

      if (!Character.isWhitespace(chars.charAt(offset))) {
        pos = offset;
        break;
      }
    }

    return pos;
  }

  /**
   * @deprecated Use {@link #moveCaretToLineEnd(Editor, Caret)}
   */
  public int moveCaretToLineEnd(@NotNull Editor editor) {
    return moveCaretToLineEnd(editor, editor.getCaretModel().getPrimaryCaret());
  }

  public int moveCaretToLineEnd(@NotNull Editor editor, @NotNull Caret caret) {
    final VisualPosition visualPosition = caret.getVisualPosition();
    final int lastVisualLineColumn = EditorUtil.getLastVisualLineColumnNumber(editor, visualPosition.line);
    final VisualPosition visualEndOfLine = new VisualPosition(visualPosition.line, lastVisualLineColumn, true);
    return moveCaretToLineEnd(editor, editor.visualToLogicalPosition(visualEndOfLine).line, true);
  }

  public int moveCaretToLineEnd(@NotNull Editor editor, int line, boolean allowPastEnd) {
    return EditorHelper
      .normalizeOffset(editor, line, EditorHelper.getLineEndOffset(editor, line, allowPastEnd), allowPastEnd);
  }

  public int moveCaretToLineEndOffset(@NotNull Editor editor, @NotNull Caret caret, int cntForward,
                                      boolean allowPastEnd) {
    int line = EditorHelper.normalizeVisualLine(editor, caret.getVisualPosition().line + cntForward);

    if (line < 0) {
      return 0;
    }
    else {
      return moveCaretToLineEnd(editor, EditorHelper.visualLineToLogicalLine(editor, line), allowPastEnd);
    }
  }

  /**
   * @deprecated To move the caret, use {@link #moveCaretToLineEndOffset(Editor, Caret, int, boolean)}
   */
  public int moveCaretToLineEndOffset(@NotNull Editor editor, int cntForward, boolean allowPastEnd) {
    return moveCaretToLineEndOffset(editor, editor.getCaretModel().getPrimaryCaret(), cntForward, allowPastEnd);
  }

  public int moveCaretToLineStart(@NotNull Editor editor, @NotNull Caret caret) {
    int logicalLine = caret.getLogicalPosition().line;
    return moveCaretToLineStart(editor, logicalLine);
  }

  /**
   * @deprecated To move the caret, use {@link #moveCaretToLineStart(Editor, Caret)}
   */
  public int moveCaretToLineStart(@NotNull Editor editor) {
    return moveCaretToLineStart(editor, editor.getCaretModel().getPrimaryCaret());
  }

  public int moveCaretToLineStart(@NotNull Editor editor, int line) {
    if (line >= EditorHelper.getLineCount(editor)) {
      return EditorHelper.getFileSize(editor);
    }
    return EditorHelper.getLineStartOffset(editor, line);
  }

  public int moveCaretToLineStartOffset(@NotNull Editor editor) {
    int line = EditorHelper.normalizeVisualLine(editor, editor.getCaretModel().getVisualPosition().line + 1);
    return moveCaretToLineStart(editor, EditorHelper.visualLineToLogicalLine(editor, line));
  }

  public int moveCaretToLineScreenStart(@NotNull Editor editor) {
    // TODO: Add multiple carets support
    int col = EditorHelper.getVisualColumnAtLeftOfScreen(editor);
    return moveCaretToColumn(editor, editor.getCaretModel().getPrimaryCaret(), col, false);
  }

  public int moveCaretToLineScreenStartSkipLeading(@NotNull Editor editor) {
    int col = EditorHelper.getVisualColumnAtLeftOfScreen(editor);
    int logicalLine = editor.getCaretModel().getLogicalPosition().line;
    return EditorHelper.getLeadingCharacterOffset(editor, logicalLine, col);
  }

  public int moveCaretToLineScreenEnd(@NotNull Editor editor, boolean allowEnd) {
    // TODO: Add multiple carets support
    int col = EditorHelper.getVisualColumnAtLeftOfScreen(editor) + EditorHelper.getScreenWidth(editor) - 1;
    return moveCaretToColumn(editor, editor.getCaretModel().getPrimaryCaret(), col, allowEnd);
  }

  public int moveCaretHorizontalWrap(@NotNull Editor editor, @NotNull Caret caret, int count) {
    // FIX - allows cursor over newlines
    int oldOffset = caret.getOffset();
    int offset = Math.min(Math.max(0, caret.getOffset() + count), EditorHelper.getFileSize(editor));
    if (offset == oldOffset) {
      return -1;
    }
    else {
      return offset;
    }
  }

  /**
   * @deprecated To move the caret, use {@link #moveCaret(Editor, Caret, int)}
   */
  public int moveCaretHorizontal(@NotNull Editor editor, int count, boolean allowPastEnd) {
    int oldOffset = editor.getCaretModel().getOffset();
    int offset = EditorHelper
      .normalizeOffset(editor, editor.getCaretModel().getLogicalPosition().line, oldOffset + count, allowPastEnd);
    if (offset == oldOffset) {
      return -1;
    }
    else {
      return offset;
    }
  }

  public int moveCaretHorizontal(@NotNull Editor editor, @Nullable Caret caret, int count, boolean allowPastEnd) {
    int oldOffset = caret.getOffset();
    int offset = EditorHelper.normalizeOffset(editor, caret.getLogicalPosition().line, oldOffset + count, allowPastEnd);

    if (offset == oldOffset) {
      return -1;
    }
    else {
      return offset;
    }
  }

  public int moveCaretVertical(@NotNull Editor editor, @NotNull Caret caret, int count) {
    VisualPosition pos = caret.getVisualPosition();
    if ((pos.line == 0 && count < 0) || (pos.line >= EditorHelper.getVisualLineCount(editor) - 1 && count > 0)) {
      return -1;
    }
    else {
      int col = CaretData.getLastColumn(caret);
      int line = EditorHelper.normalizeVisualLine(editor, pos.line + count);
      VisualPosition newPos = new VisualPosition(line, EditorHelper
        .normalizeVisualColumn(editor, line, col, CommandState.inInsertMode(editor)));

      return EditorHelper.visualPositionToOffset(editor, newPos);
    }
  }

  public int moveCaretToLine(@NotNull Editor editor, int logicalLine) {
    int col = EditorData.getLastColumn(editor);
    int line = logicalLine;
    if (logicalLine < 0) {
      line = 0;
      col = 0;
    }
    else if (logicalLine >= EditorHelper.getLineCount(editor)) {
      line = EditorHelper.normalizeLine(editor, EditorHelper.getLineCount(editor) - 1);
      col = EditorHelper.getLineLength(editor, line);
    }

    LogicalPosition newPos = new LogicalPosition(line, EditorHelper.normalizeColumn(editor, line, col, false));

    return editor.logicalPositionToOffset(newPos);
  }

  public int moveCaretToLinePercent(@NotNull Editor editor, int count) {
    if (count > 100) count = 100;

    return moveCaretToLineStartSkipLeading(editor, EditorHelper
      .normalizeLine(editor, (EditorHelper.getLineCount(editor) * count + 99) / 100 - 1));
  }

  public int moveCaretGotoLineLast(@NotNull Editor editor, int rawCount, int line) {
    return moveCaretToLineStartSkipLeading(editor, rawCount == 0 ? EditorHelper
      .normalizeLine(editor, EditorHelper.getLineCount(editor) - 1) : line);
  }

  public int moveCaretGotoLineLastEnd(@NotNull Editor editor, int rawCount, int line, boolean pastEnd) {
    return moveCaretToLineEnd(editor, rawCount == 0
                                      ? EditorHelper.normalizeLine(editor, EditorHelper.getLineCount(editor) - 1)
                                      : line, pastEnd);
  }

  public int moveCaretGotoLineFirst(@NotNull Editor editor, int line) {
    return moveCaretToLineStartSkipLeading(editor, line);
  }

  public static void moveCaret(@NotNull Editor editor, @NotNull Caret caret, int offset) {
    moveCaret(editor, caret, offset, false);
  }

  /**
   * @deprecated Use the {@link #moveCaret(Editor, Caret, int) multi-caret version} of this function.
   */
  public static void moveCaret(@NotNull Editor editor, int offset) {
    moveCaret(editor, editor.getCaretModel().getPrimaryCaret(), offset);
  }

  /**
   * @deprecated Use the {@link #moveCaret(Editor, int, boolean) multi-caret version} of this function.
   */
  private static void moveCaret(@NotNull Editor editor, int offset, boolean forceKeepVisual) {
    moveCaret(editor, editor.getCaretModel().getPrimaryCaret(), offset, forceKeepVisual);
  }

  public static void moveCaret(@NotNull Editor editor, @NotNull Caret caret, int offset, boolean forceKeepVisual) {
    if (offset >= 0 && offset <= editor.getDocument().getTextLength()) {
      final boolean keepVisual = forceKeepVisual || keepVisual(editor);
      if (caret.getOffset() != offset) {
        caret.moveToOffset(offset);
        CaretData.setLastColumn(editor, caret, caret.getVisualPosition().column);
        if (caret == editor.getCaretModel().getPrimaryCaret()) {
          scrollCaretIntoView(editor);
        }
      }

      if (keepVisual) {
        VimPlugin.getMotion().updateSelection(editor, caret, offset);
      }
      else {
        editor.getSelectionModel().removeSelection();
      }
    }
  }

  private static boolean keepVisual(Editor editor) {
    final CommandState commandState = CommandState.getInstance(editor);
    if (commandState.getMode() == CommandState.Mode.VISUAL) {
      final Command command = commandState.getCommand();
      if (command == null || (command.getFlags() & Command.FLAG_EXIT_VISUAL) == 0) {
        return true;
      }
    }
    return false;
  }

  /**
   * If 'absolute' is true, then set tab index to 'value', otherwise add 'value' to tab index with wraparound.
   */
  private void switchEditorTab(@Nullable EditorWindow editorWindow, int value, boolean absolute) {
    if (editorWindow != null) {
      final EditorTabbedContainer tabbedPane = editorWindow.getTabbedPane();
      if (tabbedPane != null) {
        if (absolute) {
          tabbedPane.setSelectedIndex(value);
        }
        else {
          int tabIndex = (value + tabbedPane.getSelectedIndex()) % tabbedPane.getTabCount();
          tabbedPane.setSelectedIndex(tabIndex < 0 ? tabIndex + tabbedPane.getTabCount() : tabIndex);
        }
      }
    }
  }

  public int moveCaretGotoPreviousTab(@NotNull Editor editor, @NotNull DataContext context, int rawCount) {
    switchEditorTab(EditorWindow.DATA_KEY.getData(context), rawCount >= 1 ? -rawCount : -1, false);
    return editor.getCaretModel().getOffset();
  }

  public int moveCaretGotoNextTab(@NotNull Editor editor, @NotNull DataContext context, int rawCount) {
    final boolean absolute = rawCount >= 1;
    switchEditorTab(EditorWindow.DATA_KEY.getData(context), absolute ? rawCount - 1 : 1, absolute);
    return editor.getCaretModel().getOffset();
  }

  public static void scrollCaretIntoView(@NotNull Editor editor) {
    final boolean scrollJump = (CommandState.getInstance(editor).getFlags() & Command.FLAG_IGNORE_SCROLL_JUMP) == 0;
    scrollPositionIntoView(editor, editor.getCaretModel().getVisualPosition(), scrollJump);
  }

  public static void scrollPositionIntoView(@NotNull Editor editor, @NotNull VisualPosition position,
                                            boolean scrollJump) {
    final int line = position.line;
    final int column = position.column;
    final int topLine = EditorHelper.getVisualLineAtTopOfScreen(editor);
    int scrollOffset = ((NumberOption)Options.getInstance().getOption("scrolloff")).value();
    int scrollJumpSize = 0;
    if (scrollJump) {
      scrollJumpSize = Math.max(0, ((NumberOption)Options.getInstance().getOption("scrolljump")).value() - 1);
    }

    int height = EditorHelper.getScreenHeight(editor);
    int visualTop = topLine + scrollOffset;
    int visualBottom = topLine + height - scrollOffset;
    if (scrollOffset >= height / 2) {
      scrollOffset = height / 2;
      visualTop = topLine + scrollOffset;
      visualBottom = topLine + height - scrollOffset;
      if (visualTop == visualBottom) {
        visualBottom++;
      }
    }

    int diff;
    if (line < visualTop) {
      diff = line - visualTop;
      scrollJumpSize = -scrollJumpSize;
    }
    else {
      diff = line - visualBottom + 1;
      if (diff < 0) {
        diff = 0;
      }
    }

    if (diff != 0) {
      int resLine;
      // If we need to move the top line more than a half screen worth then we just center the cursor line
      if (Math.abs(diff) > height / 2) {
        resLine = line - height / 2 - 1;
      }
      // Otherwise put the new cursor line "scrolljump" lines from the top/bottom
      else {
        resLine = topLine + diff + scrollJumpSize;
      }

      resLine = Math.min(resLine, EditorHelper.getVisualLineCount(editor) - height);
      resLine = Math.max(0, resLine);
      scrollLineToTopOfScreen(editor, resLine);
    }

    int visualColumn = EditorHelper.getVisualColumnAtLeftOfScreen(editor);
    int width = EditorHelper.getScreenWidth(editor);
    scrollJump = (CommandState.getInstance(editor).getFlags() & Command.FLAG_IGNORE_SIDE_SCROLL_JUMP) == 0;
    scrollOffset = ((NumberOption)Options.getInstance().getOption("sidescrolloff")).value();
    scrollJumpSize = 0;
    if (scrollJump) {
      scrollJumpSize = Math.max(0, ((NumberOption)Options.getInstance().getOption("sidescroll")).value() - 1);
      if (scrollJumpSize == 0) {
        scrollJumpSize = width / 2;
      }
    }

    int visualLeft = visualColumn + scrollOffset;
    int visualRight = visualColumn + width - scrollOffset;
    if (scrollOffset >= width / 2) {
      scrollOffset = width / 2;
      visualLeft = visualColumn + scrollOffset;
      visualRight = visualColumn + width - scrollOffset;
      if (visualLeft == visualRight) {
        visualRight++;
      }
    }

    scrollJumpSize = Math.min(scrollJumpSize, width / 2 - scrollOffset);

    if (column < visualLeft) {
      diff = column - visualLeft + 1;
      scrollJumpSize = -scrollJumpSize;
    }
    else {
      diff = column - visualRight + 1;
      if (diff < 0) {
        diff = 0;
      }
    }

    if (diff != 0) {
      int col;
      if (Math.abs(diff) > width / 2) {
        col = column - width / 2 - 1;
      }
      else {
        col = visualColumn + diff + scrollJumpSize;
      }

      col = Math.max(0, col);
      scrollColumnToLeftOfScreen(editor, col);
    }
  }

  public boolean selectPreviousVisualMode(@NotNull Editor editor) {
    final SelectionType lastSelectionType = EditorData.getLastSelectionType(editor);
    if (lastSelectionType == null) {
      return false;
    }

    final TextRange visualMarks = VimPlugin.getMark().getVisualSelectionMarks(editor);
    if (visualMarks == null) {
      return false;
    }

    editor.getCaretModel().removeSecondaryCarets();

    CommandState.getInstance(editor)
      .pushState(CommandState.Mode.VISUAL, lastSelectionType.toSubMode(), MappingMode.VISUAL);

    Caret primaryCaret = editor.getCaretModel().getPrimaryCaret();

    CaretData.setVisualStart(primaryCaret, visualMarks.getStartOffset());
    CaretData.setVisualEnd(primaryCaret, visualMarks.getEndOffset());
    CaretData.setVisualOffset(primaryCaret, visualMarks.getEndOffset());

    updateSelection(editor, primaryCaret, visualMarks.getEndOffset());

    primaryCaret.moveToOffset(visualMarks.getEndOffset());
    editor.getScrollingModel().scrollToCaret(ScrollType.CENTER);

    return true;
  }

  public boolean swapVisualSelections(@NotNull Editor editor) {
    final SelectionType lastSelectionType = EditorData.getLastSelectionType(editor);
    final TextRange lastVisualRange = EditorData.getLastVisualRange(editor);
    if (lastSelectionType == null || lastVisualRange == null) {
      return false;
    }

    final SelectionType selectionType = SelectionType.fromSubMode(CommandState.getInstance(editor).getSubMode());
    EditorData.setLastSelectionType(editor, selectionType);

    editor.getCaretModel().removeSecondaryCarets();

    Caret primaryCaret = editor.getCaretModel().getPrimaryCaret();
    CaretData.setVisualStart(primaryCaret, lastVisualRange.getStartOffset());
    CaretData.setVisualEnd(primaryCaret, lastVisualRange.getEndOffset());
    CaretData.setVisualOffset(primaryCaret, lastVisualRange.getEndOffset());

    CommandState.getInstance(editor).setSubMode(lastSelectionType.toSubMode());

    updateSelection(editor, primaryCaret, lastVisualRange.getEndOffset());

    primaryCaret.moveToOffset(lastVisualRange.getEndOffset());
    editor.getScrollingModel().scrollToCaret(ScrollType.CENTER);

    return true;
  }

  public void setVisualMode(@NotNull Editor editor, @NotNull CommandState.SubMode mode) {
    CommandState.SubMode oldMode = CommandState.getInstance(editor).getSubMode();
    if (mode == CommandState.SubMode.NONE) {
      int start = editor.getSelectionModel().getSelectionStart();
      int end = editor.getSelectionModel().getSelectionEnd();
      if (start != end) {
        int line = editor.offsetToLogicalPosition(start).line;
        int logicalStart = EditorHelper.getLineStartOffset(editor, line);
        int lend = EditorHelper.getLineEndOffset(editor, line, true);
        if (logicalStart == start && lend + 1 == end) {
          mode = CommandState.SubMode.VISUAL_LINE;
        }
        else {
          mode = CommandState.SubMode.VISUAL_CHARACTER;
        }
      }
    }

    if (oldMode == CommandState.SubMode.NONE && mode == CommandState.SubMode.NONE) {
      editor.getSelectionModel().removeSelection();
      return;
    }

    if (mode == CommandState.SubMode.NONE) {
      exitVisual(editor);
    }
    else {
      CommandState.getInstance(editor).pushState(CommandState.Mode.VISUAL, mode, MappingMode.VISUAL);
    }

    KeyHandler.getInstance().reset(editor);

    for (Caret caret : editor.getCaretModel().getAllCarets()) {
      CaretData.setVisualStart(caret, caret.getSelectionStart());
      int visualEnd = caret.getSelectionEnd();
      if (CommandState.getInstance(editor).getSubMode() == CommandState.SubMode.VISUAL_CHARACTER) {
        BoundStringOption opt = (BoundStringOption)Options.getInstance().getOption("selection");
        int adj = 1;
        if (opt.getValue().equals("exclusive")) {
          adj = 0;
        }
        visualEnd -= adj;
      }
      CaretData.setVisualEnd(caret, visualEnd);
      CaretData.setVisualOffset(caret, caret.getOffset());
    }

    VimPlugin.getMark().setVisualSelectionMarks(editor, getRawVisualRange(editor));
  }

  public boolean toggleVisual(@NotNull Editor editor, int count, int rawCount, @NotNull CommandState.SubMode mode) {
    CommandState.SubMode currentMode = CommandState.getInstance(editor).getSubMode();
    if (CommandState.getInstance(editor).getMode() != CommandState.Mode.VISUAL) {
      if (rawCount > 0) {
        if (editor.getCaretModel().getCaretCount() > 1) {
          return false;
        }
        VisualChange range = CaretData.getLastVisualOperatorRange(editor.getCaretModel().getPrimaryCaret());
        if (range == null) {
          return false;
        }
        switch (range.getType()) {
          case CHARACTER_WISE:
            mode = CommandState.SubMode.VISUAL_CHARACTER;
            break;
          case LINE_WISE:
            mode = CommandState.SubMode.VISUAL_LINE;
            break;
          case BLOCK_WISE:
            mode = CommandState.SubMode.VISUAL_BLOCK;
            break;
        }
        int start = editor.getCaretModel().getOffset();
        int end = calculateVisualRange(editor, range, count);
        Caret primaryCaret = editor.getCaretModel().getPrimaryCaret();
        CommandState.getInstance(editor).pushState(CommandState.Mode.VISUAL, mode, MappingMode.VISUAL);
        CaretData.setVisualStart(primaryCaret, start);
        updateSelection(editor, editor.getCaretModel().getPrimaryCaret(), end);
        MotionGroup.moveCaret(editor, CaretData.getVisualEnd(primaryCaret), true);
      }
      else {
        CommandState.getInstance(editor).pushState(CommandState.Mode.VISUAL, mode, MappingMode.VISUAL);
        if (mode == CommandState.SubMode.VISUAL_BLOCK) {
          EditorData.setVisualBlockStart(editor, editor.getSelectionModel().getSelectionStart());
          updateBlockSelection(editor, editor.getSelectionModel().getSelectionEnd());
          MotionGroup
            .moveCaret(editor, editor.getCaretModel().getPrimaryCaret(), EditorData.getVisualBlockEnd(editor), true);
        }
        else {
          for (Caret caret : editor.getCaretModel().getAllCarets()) {
            CaretData.setVisualStart(caret, caret.getSelectionStart());
            updateSelection(editor, caret, caret.getSelectionEnd());
            MotionGroup.moveCaret(editor, caret, CaretData.getVisualEnd(caret), true);
          }
        }
      }
    }
    else if (mode == currentMode) {
      exitVisual(editor);
    }
    else if (mode == CommandState.SubMode.VISUAL_BLOCK) {
      CommandState.getInstance(editor).setSubMode(mode);
      updateBlockSelection(editor, EditorData.getVisualBlockEnd(editor));
    }
    else {
      CommandState.getInstance(editor).setSubMode(mode);
      for (Caret caret : editor.getCaretModel().getAllCarets()) {
        updateSelection(editor, caret, CaretData.getVisualEnd(caret));
      }
    }

    return true;
  }

  private int calculateVisualRange(@NotNull Editor editor, @NotNull VisualChange range, int count) {
    int lines = range.getLines();
    int chars = range.getColumns();
    if (range.getType() == SelectionType.LINE_WISE || range.getType() == SelectionType.BLOCK_WISE || lines > 1) {
      lines *= count;
    }
    if ((range.getType() == SelectionType.CHARACTER_WISE && lines == 1) ||
        range.getType() == SelectionType.BLOCK_WISE) {
      chars *= count;
    }
    int start = editor.getCaretModel().getOffset();
    LogicalPosition sp = editor.offsetToLogicalPosition(start);
    int endLine = sp.line + lines - 1;
    int res;
    if (range.getType() == SelectionType.LINE_WISE) {
      res = moveCaretToLine(editor, endLine);
    }
    else if (range.getType() == SelectionType.CHARACTER_WISE) {
      if (lines > 1) {
        res = moveCaretToLineStart(editor, endLine) + Math.min(EditorHelper.getLineLength(editor, endLine), chars);
      }
      else {
        res = EditorHelper.normalizeOffset(editor, sp.line, start + chars - 1, false);
      }
    }
    else {
      int endColumn = Math.min(EditorHelper.getLineLength(editor, endLine), sp.column + chars - 1);
      res = editor.logicalPositionToOffset(new LogicalPosition(endLine, endColumn));
    }

    return res;
  }

  public void exitVisual(@NotNull final Editor editor) {
    resetVisual(editor, true);
    if (CommandState.getInstance(editor).getMode() == CommandState.Mode.VISUAL) {
      CommandState.getInstance(editor).popState();
    }
  }

  public void resetVisual(@NotNull final Editor editor, final boolean removeSelection) {
    final boolean wasVisualBlock = CommandState.inVisualBlockMode(editor);
    final SelectionType selectionType = SelectionType.fromSubMode(CommandState.getInstance(editor).getSubMode());
    EditorData.setLastSelectionType(editor, selectionType);
    final TextRange visualMarks = VimPlugin.getMark().getVisualSelectionMarks(editor);
    if (visualMarks != null) {
      EditorData.setLastVisualRange(editor, visualMarks);
    }
    if (removeSelection) {
      if (!EditorData.isKeepingVisualOperatorAction(editor)) {
        for (Caret caret : editor.getCaretModel().getAllCarets()) {
          caret.removeSelection();
        }
      }
      if (wasVisualBlock) {
        editor.getCaretModel().removeSecondaryCarets();
      }
    }
    CommandState.getInstance(editor).setSubMode(CommandState.SubMode.NONE);
  }

  @NotNull
  public VisualChange getVisualOperatorRange(@NotNull Editor editor, @NotNull Caret caret, int cmdFlags) {
    int start = CaretData.getVisualStart(caret);
    int end = CaretData.getVisualEnd(caret);

    if (CommandState.inVisualBlockMode(editor)) {
      start = EditorData.getVisualBlockStart(editor);
      end = EditorData.getVisualBlockEnd(editor);
    }

    if (start > end) {
      int t = start;
      start = end;
      end = t;
    }

    start = EditorHelper.normalizeOffset(editor, start, false);
    end = EditorHelper.normalizeOffset(editor, end, false);
    LogicalPosition sp = editor.offsetToLogicalPosition(start);
    LogicalPosition ep = editor.offsetToLogicalPosition(end);
    int lines = ep.line - sp.line + 1;
    int chars;
    SelectionType type;
    if (CommandState.getInstance(editor).getSubMode() == CommandState.SubMode.VISUAL_LINE ||
        (cmdFlags & Command.FLAG_MOT_LINEWISE) != 0) {
      chars = ep.column;
      type = SelectionType.LINE_WISE;
    }
    else if (CommandState.getInstance(editor).getSubMode() == CommandState.SubMode.VISUAL_CHARACTER) {
      type = SelectionType.CHARACTER_WISE;
      if (lines > 1) {
        chars = ep.column;
      }
      else {
        chars = ep.column - sp.column + 1;
      }
    }
    else {
      chars = ep.column - sp.column + 1;
      if (EditorData.getLastColumn(editor) == MotionGroup.LAST_COLUMN) {
        chars = MotionGroup.LAST_COLUMN;
      }
      type = SelectionType.BLOCK_WISE;
    }

    return new VisualChange(lines, chars, type);
  }

  @NotNull
  public VisualChange getVisualOperatorRange(@NotNull Editor editor, int cmdFlags) {
    return getVisualOperatorRange(editor, editor.getCaretModel().getPrimaryCaret(), cmdFlags);
  }

  @NotNull
  public TextRange getVisualRange(@NotNull Editor editor) {
    return new TextRange(editor.getSelectionModel().getBlockSelectionStarts(),
                         editor.getSelectionModel().getBlockSelectionEnds());
  }

  @NotNull
  public TextRange getVisualRange(@NotNull Caret caret) {
    return new TextRange(caret.getSelectionStart(), caret.getSelectionEnd());
  }

  @NotNull
  public TextRange getRawVisualRange(@NotNull Editor editor) {
    return getRawVisualRange(editor.getCaretModel().getPrimaryCaret());
  }

  @NotNull
  public TextRange getRawVisualRange(@NotNull Caret caret) {
    return new TextRange(CaretData.getVisualStart(caret), CaretData.getVisualEnd(caret));
  }

  public void updateSelection(@NotNull Editor editor, @NotNull Caret caret) {
    updateSelection(editor, caret, CaretData.getVisualEnd(caret));
  }

  public void updateBlockSelection(@NotNull Editor editor) {
    updateBlockSelection(editor, EditorData.getVisualBlockEnd(editor));
  }

  private void updateBlockSelection(@NotNull Editor editor, int offset) {
    EditorData.setVisualBlockEnd(editor, offset);
    EditorData.setVisualBlockOffset(editor, offset);
    int start = EditorData.getVisualBlockStart(editor);
    int end = EditorData.getVisualBlockEnd(editor);

    LogicalPosition blockStart = editor.offsetToLogicalPosition(start);
    LogicalPosition blockEnd = editor.offsetToLogicalPosition(end);
    if (blockStart.column < blockEnd.column) {
      blockEnd = new LogicalPosition(blockEnd.line, blockEnd.column + 1);
    }
    else {
      blockStart = new LogicalPosition(blockStart.line, blockStart.column + 1);
    }
    editor.getSelectionModel().setBlockSelection(blockStart, blockEnd);

    for (Caret caret : editor.getCaretModel().getAllCarets()) {
      int line = caret.getLogicalPosition().line;
      int lineEndOffset = EditorHelper.getLineEndOffset(editor, line, true);

      if (EditorData.getLastColumn(editor) >= MotionGroup.LAST_COLUMN) {
        caret.setSelection(caret.getSelectionStart(), lineEndOffset);
      }
      if (!EditorHelper.isLineEmpty(editor, line, false)) {
        caret.moveToOffset(caret.getSelectionEnd() - 1);
      }
    }
    editor.getCaretModel().getPrimaryCaret().moveToOffset(end);

    VimPlugin.getMark().setVisualSelectionMarks(editor, new TextRange(start, end));
  }

  private void updateSelection(@NotNull Editor editor, @NotNull Caret caret, int offset) {
    if (CommandState.getInstance(editor).getSubMode() == CommandState.SubMode.VISUAL_BLOCK) {
      updateBlockSelection(editor, offset);
    }
    else {
      CaretData.setVisualEnd(caret, offset);
      CaretData.setVisualOffset(caret, offset);
      int start = CaretData.getVisualStart(caret);
      int end = offset;
      final CommandState.SubMode subMode = CommandState.getInstance(editor).getSubMode();

      if (subMode == CommandState.SubMode.VISUAL_CHARACTER) {
        if (start > end) {
          int t = start;
          start = end;
          end = t;
        }
        final BoundStringOption opt = (BoundStringOption)Options.getInstance().getOption("selection");
        int lineEnd = EditorHelper.getLineEndForOffset(editor, end);
        final int adj = opt.getValue().equals("exclusive") || end == lineEnd ? 0 : 1;
        final int adjEnd = Math.min(EditorHelper.getFileSize(editor), end + adj);
        caret.setSelection(start, adjEnd);
      }
      else if (subMode == CommandState.SubMode.VISUAL_LINE) {
        if (start > end) {
          int t = start;
          start = end;
          end = t;
        }
        start = EditorHelper.getLineStartForOffset(editor, start);
        end = EditorHelper.getLineEndForOffset(editor, end);
        caret.setSelection(start, end);
      }

      VimPlugin.getMark().setVisualSelectionMarks(editor, new TextRange(start, end));
    }
  }

  public boolean swapVisualBlockEnds(@NotNull Editor editor) {
    if (!CommandState.inVisualBlockMode(editor)) return false;
    int t = EditorData.getVisualBlockEnd(editor);
    EditorData.setVisualBlockEnd(editor, EditorData.getVisualBlockStart(editor));
    EditorData.setVisualBlockStart(editor, t);

    moveCaret(editor, editor.getCaretModel().getPrimaryCaret(), EditorData.getVisualBlockEnd(editor));

    return true;
  }

  public boolean swapVisualEnds(@NotNull Editor editor, @NotNull Caret caret) {
    int t = CaretData.getVisualEnd(caret);
    CaretData.setVisualEnd(caret, CaretData.getVisualStart(caret));
    CaretData.setVisualStart(caret, t);

    moveCaret(editor, caret, CaretData.getVisualEnd(caret));

    return true;
  }

  public void moveVisualStart(@NotNull Caret caret, int startOffset) {
    CaretData.setVisualStart(caret, startOffset);
  }

  public void processEscape(@NotNull Editor editor) {
    exitVisual(editor);
  }

  public static class MotionEditorChange extends FileEditorManagerAdapter {
    public void selectionChanged(@NotNull FileEditorManagerEvent event) {
      if (ExEntryPanel.getInstance().isActive()) {
        ExEntryPanel.getInstance().deactivate(false);
      }
      final FileEditor fileEditor = event.getOldEditor();
      if (fileEditor instanceof TextEditor) {
        final Editor editor = ((TextEditor)fileEditor).getEditor();
        ExOutputModel.getInstance(editor).clear();
        if (CommandState.getInstance(editor).getMode() == CommandState.Mode.VISUAL) {
          VimPlugin.getMotion().exitVisual(editor);
        }
      }
    }
  }

  private static class EditorSelectionHandler implements SelectionListener {
    private boolean myMakingChanges = false;

    public void selectionChanged(@NotNull SelectionEvent selectionEvent) {
      final Editor editor = selectionEvent.getEditor();
      final Document document = editor.getDocument();
      if (myMakingChanges || (document instanceof DocumentEx && ((DocumentEx)document).isInEventsHandling())) {
        return;
      }

      myMakingChanges = true;
      try {
        final com.intellij.openapi.util.TextRange newRange = selectionEvent.getNewRange();
        for (Editor e : EditorFactory.getInstance().getEditors(document)) {
          if (!e.equals(editor)) {
            e.getSelectionModel().setSelection(newRange.getStartOffset(), newRange.getEndOffset());
          }
        }
      }
      finally {
        myMakingChanges = false;
      }
    }
  }

  private static class EditorMouseHandler implements EditorMouseListener, EditorMouseMotionListener {
    public void mouseMoved(EditorMouseEvent event) {
    }

    public void mouseDragged(@NotNull EditorMouseEvent event) {
      if (!VimPlugin.isEnabled()) return;

      if (event.getArea() == EditorMouseEventArea.EDITING_AREA ||
          event.getArea() != EditorMouseEventArea.ANNOTATIONS_AREA) {
        if (dragEditor == null) {
          if (event.getArea() == EditorMouseEventArea.EDITING_AREA) {
            mode = CommandState.SubMode.VISUAL_CHARACTER;
          }
          else if (event.getArea() != EditorMouseEventArea.ANNOTATIONS_AREA) {
            mode = CommandState.SubMode.VISUAL_LINE;
          }
          startOff = event.getEditor().getSelectionModel().getSelectionStart();
          endOff = event.getEditor().getSelectionModel().getSelectionEnd();
        }

        dragEditor = event.getEditor();
      }
    }

    public void mousePressed(EditorMouseEvent event) {
    }

    public void mouseClicked(@NotNull EditorMouseEvent event) {
      if (!VimPlugin.isEnabled()) return;

      if (event.getArea() == EditorMouseEventArea.EDITING_AREA) {
        VimPlugin.getMotion().processMouseClick(event.getEditor(), event.getMouseEvent());
      }
      else if (event.getArea() != EditorMouseEventArea.ANNOTATIONS_AREA &&
               event.getArea() != EditorMouseEventArea.FOLDING_OUTLINE_AREA) {
        VimPlugin.getMotion()
          .processLineSelection(event.getEditor(), event.getMouseEvent().getButton() == MouseEvent.BUTTON3);
      }
    }

    public void mouseReleased(@NotNull EditorMouseEvent event) {
      if (!VimPlugin.isEnabled()) return;

      if (event.getEditor().equals(dragEditor)) {
        VimPlugin.getMotion().processMouseReleased(event.getEditor(), mode, startOff, endOff);

        dragEditor = null;
      }
    }

    public void mouseEntered(EditorMouseEvent event) {
    }

    public void mouseExited(EditorMouseEvent event) {
    }

    @Nullable private Editor dragEditor = null;
    @NotNull private CommandState.SubMode mode = CommandState.SubMode.NONE;
    private int startOff;
    private int endOff;
  }

  public int getLastFTCmd() {
    return lastFTCmd;
  }

  public char getLastFTChar() {
    return lastFTChar;
  }

  private int lastFTCmd = 0;
  private char lastFTChar;
  @NotNull private final EditorMouseHandler mouseHandler = new EditorMouseHandler();
  @NotNull private final EditorSelectionHandler selectionHandler = new EditorSelectionHandler();
}<|MERGE_RESOLUTION|>--- conflicted
+++ resolved
@@ -305,13 +305,8 @@
   }
 
   @Nullable
-<<<<<<< HEAD
-  public TextRange getBlockTagRange(@NotNull Editor editor, @NotNull Caret caret, boolean isOuter) {
-    return SearchHelper.findBlockTagRange(editor, caret, isOuter);
-=======
-  public TextRange getBlockTagRange(@NotNull Editor editor, int count, boolean isOuter) {
-    return SearchHelper.findBlockTagRange(editor, count, isOuter);
->>>>>>> 356217a6
+  public TextRange getBlockTagRange(@NotNull Editor editor, @NotNull Caret caret, int count, boolean isOuter) {
+    return SearchHelper.findBlockTagRange(editor, caret, count, isOuter);
   }
 
   @NotNull
