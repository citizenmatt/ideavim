/*
 * Copyright 2000-2011 JetBrains s.r.o.
 *
 * Licensed under the Apache License, Version 2.0 (the "License");
 * you may not use this file except in compliance with the License.
 * You may obtain a copy of the License at
 *
 * http://www.apache.org/licenses/LICENSE-2.0
 *
 * Unless required by applicable law or agreed to in writing, software
 * distributed under the License is distributed on an "AS IS" BASIS,
 * WITHOUT WARRANTIES OR CONDITIONS OF ANY KIND, either express or implied.
 * See the License for the specific language governing permissions and
 * limitations under the License.
 */
package com.maddyhome.idea.vim.group;

import com.intellij.openapi.actionSystem.*;
import com.intellij.openapi.application.ApplicationManager;
import com.intellij.openapi.diagnostic.Logger;
import com.intellij.openapi.editor.*;
import com.intellij.openapi.editor.event.*;
import com.intellij.openapi.fileEditor.FileEditor;
import com.intellij.openapi.fileEditor.FileEditorManagerAdapter;
import com.intellij.openapi.fileEditor.FileEditorManagerEvent;
import com.intellij.openapi.fileEditor.TextEditor;
import com.intellij.openapi.project.Project;
import com.intellij.openapi.vfs.LocalFileSystem;
import com.intellij.openapi.vfs.VirtualFile;
import com.maddyhome.idea.vim.KeyHandler;
import com.maddyhome.idea.vim.VimPlugin;
import com.maddyhome.idea.vim.action.motion.MotionEditorAction;
import com.maddyhome.idea.vim.action.motion.TextObjectAction;
import com.maddyhome.idea.vim.command.*;
import com.maddyhome.idea.vim.common.Jump;
import com.maddyhome.idea.vim.common.Mark;
import com.maddyhome.idea.vim.common.TextRange;
import com.maddyhome.idea.vim.helper.EditorData;
import com.maddyhome.idea.vim.helper.EditorHelper;
import com.maddyhome.idea.vim.helper.SearchHelper;
import com.maddyhome.idea.vim.key.KeyParser;
import com.maddyhome.idea.vim.option.BoundStringOption;
import com.maddyhome.idea.vim.option.NumberOption;
import com.maddyhome.idea.vim.option.Options;
import com.maddyhome.idea.vim.ui.ExEntryPanel;
import com.maddyhome.idea.vim.ui.MorePanel;
import org.jetbrains.annotations.NotNull;

import java.awt.*;
import java.awt.event.MouseEvent;
import java.io.File;

/**
 * This handles all motion related commands and marks
 */
public class MotionGroup extends AbstractActionGroup {
  public static final int LAST_F = 1;
  public static final int LAST_f = 2;
  public static final int LAST_T = 3;
  public static final int LAST_t = 4;
  public static final int LAST_COLUMN = 9999;

  /**
   * Create the group
   */
  public MotionGroup() {
    EditorFactory.getInstance().addEditorFactoryListener(new EditorFactoryAdapter() {
      public void editorCreated(EditorFactoryEvent event) {
        final Editor editor = event.getEditor();
        // This ridiculous code ensures that a lot of events are processed BEFORE we finally start listening
        // to visible area changes. The primary reason for this change is to fix the cursor position bug
        // using the gd and gD commands (Goto Declaration). This bug has been around since Idea 6.0.4?
        // Prior to this change the visible area code was moving the cursor around during file load and messing
        // with the cursor position of the Goto Declaration processing.
        ApplicationManager.getApplication().invokeLater(new Runnable() {
          public void run() {
            ApplicationManager.getApplication().invokeLater(new Runnable() {
              public void run() {
                ApplicationManager.getApplication().invokeLater(new Runnable() {
                  public void run() {
                    addEditorListener(editor);
                    EditorData.setMotionGroup(editor, true);
                  }
                });
              }
            });
          }
        });
      }

      public void editorReleased(EditorFactoryEvent event) {
        Editor editor = event.getEditor();
        if (EditorData.getMotionGroup(editor)) {
          removeEditorListener(editor);
          EditorData.setMotionGroup(editor, false);
        }
      }
    }, ApplicationManager.getApplication());
  }

  public void turnOn() {
    Editor[] editors = EditorFactory.getInstance().getAllEditors();
    for (Editor editor : editors) {
      if (!EditorData.getMotionGroup(editor)){
        addEditorListener(editor);
        EditorData.setMotionGroup(editor, true);
      }
    }
  }

  public void turnOff() {
    Editor[] editors = EditorFactory.getInstance().getAllEditors();
    for (Editor editor : editors) {
      if (EditorData.getMotionGroup(editor)){
        removeEditorListener(editor);
        EditorData.setMotionGroup(editor, false);
      }
    }
  }

  private void addEditorListener(Editor editor) {
    editor.addEditorMouseListener(mouseHandler);
    editor.addEditorMouseMotionListener(mouseHandler);

    editor.getSelectionModel().addSelectionListener(selectionHandler);
    editor.getScrollingModel().addVisibleAreaListener(scrollHandler);
  }

  private void removeEditorListener(Editor editor) {
    editor.removeEditorMouseListener(mouseHandler);
    editor.removeEditorMouseMotionListener(mouseHandler);

    editor.getSelectionModel().removeSelectionListener(selectionHandler);
    editor.getScrollingModel().removeVisibleAreaListener(scrollHandler);
  }

  /**
   * Process mouse clicks by setting/resetting visual mode. There are some strange scenerios to handle.
   *
   * @param editor The editor
   * @param event  The mouse event
   */
  private void processMouseClick(Editor editor, MouseEvent event) {
    if (ExEntryPanel.getInstance().isActive()) {
      ExEntryPanel.getInstance().deactivate();
    }

    if (MorePanel.getInstance().isActive()) {
      MorePanel.getInstance().deactivate(false);
    }

    CommandState.SubMode visualMode = CommandState.SubMode.NONE;
    switch (event.getClickCount() % 3) {
      case 1: // Single click or quad click
        visualMode = CommandState.SubMode.NONE;
        break;
      case 2: // Double click
        visualMode = CommandState.SubMode.VISUAL_CHARACTER;
        break;
      case 0: // Triple click
        visualMode = CommandState.SubMode.VISUAL_LINE;
        // Pop state of being in Visual Char mode
        if (CommandState.getInstance(editor).getMode() == CommandState.Mode.VISUAL) {
          CommandState.getInstance(editor).popState();
        }

        int start = editor.getSelectionModel().getSelectionStart();
        int end = editor.getSelectionModel().getSelectionEnd();
        editor.getSelectionModel().setSelection(start, end - 1);

        break;
    }

    setVisualMode(editor, visualMode);

    switch (CommandState.getInstance(editor).getSubMode()) {
      case NONE:
        VisualPosition vp = editor.getCaretModel().getVisualPosition();
        int col = EditorHelper.normalizeVisualColumn(editor, vp.line, vp.column,
                                                     CommandState.getInstance(editor).getMode() ==
                                                     CommandState.Mode.INSERT ||
                                                     CommandState.getInstance(editor).getMode() ==
                                                     CommandState.Mode.REPLACE);
        if (col != vp.column) {
          editor.getCaretModel().moveToVisualPosition(new VisualPosition(vp.line, col));
        }
        MotionGroup.scrollCaretIntoView(editor);
        break;
      case VISUAL_CHARACTER:
        /*
        BoundStringOption opt = (BoundStringOption)Options.getInstance().getOption("selection");
        int adj = 1;
        if (opt.getValue().equals("exclusive"))
        {
            adj = 0;
        }
        */
        editor.getCaretModel().moveToOffset(visualEnd);
        break;
      case VISUAL_LINE:
        editor.getCaretModel().moveToLogicalPosition(editor.xyToLogicalPosition(event.getPoint()));
        break;
    }

    visualOffset = editor.getCaretModel().getOffset();

    EditorData.setLastColumn(editor, editor.getCaretModel().getVisualPosition().column);
    if (logger.isDebugEnabled()) {
      logger.debug("Mouse click: vp=" + editor.getCaretModel().getVisualPosition() +
                   "lp=" + editor.getCaretModel().getLogicalPosition() +
                   "offset=" + editor.getCaretModel().getOffset());
    }
  }

  /**
   * Handles mouse drags by properly setting up visual mode based on the new selection.
   *
   * @param editor The editor the mouse drag occured in.
   * @param update True if update, false if not.
   */
  private void processLineSelection(Editor editor, boolean update) {
    if (ExEntryPanel.getInstance().isActive()) {
      ExEntryPanel.getInstance().deactivate();
    }

    if (MorePanel.getInstance().isActive()) {
      MorePanel.getInstance().deactivate(false);
    }

    if (update) {
      if (CommandState.getInstance(editor).getMode() == CommandState.Mode.VISUAL) {
        updateSelection(editor, editor.getCaretModel().getOffset());
      }
    }
    else {
      if (CommandState.getInstance(editor).getMode() == CommandState.Mode.VISUAL) {
        CommandState.getInstance(editor).popState();
      }

      int start = editor.getSelectionModel().getSelectionStart();
      int end = editor.getSelectionModel().getSelectionEnd();
      if (logger.isDebugEnabled()) {
        logger.debug("start=" + start);
        logger.debug("end=" + end);
      }
      editor.getSelectionModel().setSelection(start, end - 1);

      setVisualMode(editor, CommandState.SubMode.VISUAL_LINE);

      VisualChange range = getVisualOperatorRange(editor, Command.FLAG_MOT_LINEWISE);
      if (logger.isDebugEnabled()) logger.debug("range=" + range);
      if (range.getLines() > 1) {
        MotionGroup.moveCaret(editor, moveCaretVertical(editor, -1));
      }
    }
  }

  private void processMouseReleased(Editor editor, @NotNull CommandState.SubMode mode, int startOff, int endOff) {
    if (ExEntryPanel.getInstance().isActive()) {
      ExEntryPanel.getInstance().deactivate();
    }

    if (MorePanel.getInstance().isActive()) {
      MorePanel.getInstance().deactivate(false);
    }

    logger.debug("mouse released");
    if (CommandState.getInstance(editor).getMode() == CommandState.Mode.VISUAL) {
      CommandState.getInstance(editor).popState();
    }

    int start = editor.getSelectionModel().getSelectionStart();
    int end = editor.getSelectionModel().getSelectionEnd();
    if (logger.isDebugEnabled()) {
      logger.debug("startOff=" + startOff);
      logger.debug("endOff=" + endOff);
      logger.debug("start=" + start);
      logger.debug("end=" + end);
    }

    if (mode == CommandState.SubMode.VISUAL_LINE) {
      end--;
      endOff--;
    }

    if (end == startOff || end == endOff) {
      int t = start;
      start = end;
      end = t;

      if (mode == CommandState.SubMode.VISUAL_CHARACTER) {
        start--;
      }
    }

    MotionGroup.moveCaret(editor, start);
    toggleVisual(editor, 1, 0, mode);
    MotionGroup.moveCaret(editor, end);
    KeyHandler.getInstance().reset(editor);
  }

  public static int moveCaretToMotion(Editor editor, DataContext context, int count, int rawCount, Argument argument) {
    Command cmd = argument.getMotion();
    // Normalize the counts between the command and the motion argument
    int cnt = cmd.getCount() * count;
    int raw = rawCount == 0 && cmd.getRawCount() == 0 ? 0 : cnt;
    MotionEditorAction action = (MotionEditorAction)cmd.getAction();

    // Execute the motion (without moving the cursor) and get where we end
    int offset = action.getOffset(editor, context, cnt, raw, cmd.getArgument());

    moveCaret(editor, offset);

    return offset;
  }

  public TextRange getWordRange(Editor editor, int count, boolean isOuter, boolean isBig) {
    int dir = 1;
    boolean selection = false;
    if (CommandState.getInstance(editor).getMode() == CommandState.Mode.VISUAL) {
      if (visualEnd < visualStart) {
        dir = -1;
      }
      if (visualStart != visualEnd) {
        selection = true;
      }
    }

    return SearchHelper.findWordUnderCursor(editor, count, dir, isOuter, isBig, selection);
  }

<<<<<<< HEAD
  public TextRange getBlockRange(Editor editor, int count, boolean isOuter, char type) {
=======
  public TextRange getBlockQuoteRange(Editor editor, DataContext context, boolean isOuter) {
    TextRange result = SearchHelper.findBlockQuoteInLineRange(editor, isOuter);
    MotionGroup.moveCaret(editor, context, result.getEndOffset());
    return result;
  }

  public TextRange getBlockRange(Editor editor, DataContext context, int count, boolean isOuter, char type) {
>>>>>>> e25fd643
    return SearchHelper.findBlockRange(editor, type, count, isOuter);
  }

  public TextRange getSentenceRange(Editor editor, int count, boolean isOuter) {
    return SearchHelper.findSentenceRange(editor, count, isOuter);
  }

  public TextRange getParagraphRange(Editor editor, int count, boolean isOuter) {
    return SearchHelper.findParagraphRange(editor, count, isOuter);
  }

  /**
   * This helper method calculates the complete range a motion will move over taking into account whether
   * the motion is FLAG_MOT_LINEWISE or FLAG_MOT_CHARACTERWISE (FLAG_MOT_INCLUSIVE or FLAG_MOT_EXCLUSIVE).
   *
   * @param editor     The editor the motion takes place in
   * @param context    The data context
   * @param count      The count applied to the motion
   * @param rawCount   The actual count entered by the user
   * @param argument   Any argument needed by the motion
   * @param incNewline True if to include newline
   * @param moveCursor True if cursor should be moved just as if motion command were executed by user, false if not
   * @return The motion's range
   */
  public static TextRange getMotionRange(Editor editor, DataContext context, int count, int rawCount,
                                         Argument argument, boolean incNewline, boolean moveCursor) {
    Command cmd = argument.getMotion();
    // Normalize the counts between the command and the motion argument
    int cnt = cmd.getCount() * count;
    int raw = rawCount == 0 && cmd.getRawCount() == 0 ? 0 : cnt;
    int start = 0;
    int end = 0;
    if (cmd.getAction() instanceof MotionEditorAction) {
      MotionEditorAction action = (MotionEditorAction)cmd.getAction();

      // This is where we are now
      start = editor.getCaretModel().getOffset();

      // Execute the motion (without moving the cursor) and get where we end
      end = action.getOffset(editor, context, cnt, raw, cmd.getArgument());

      // Invalid motion
      if (end == -1) {
        return null;
      }

      if (moveCursor) {
        moveCaret(editor, end);
      }
    }
    else if (cmd.getAction() instanceof TextObjectAction) {
      TextObjectAction action = (TextObjectAction)cmd.getAction();

      TextRange range = action.getRange(editor, context, cnt, raw, cmd.getArgument());

      if (range == null) {
        return null;
      }

      start = range.getStartOffset();
      end = range.getEndOffset();

      if (moveCursor) {
        moveCaret(editor, start);
      }
    }

    // If we are a linewise motion we need to normalize the start and stop then move the start to the beginning
    // of the line and move the end to the end of the line.
    int flags = cmd.getFlags();
    if ((flags & Command.FLAG_MOT_LINEWISE) != 0) {
      if (start > end) {
        int t = start;
        start = end;
        end = t;
      }

      start = EditorHelper.getLineStartForOffset(editor, start);
      end = Math.min(EditorHelper.getLineEndForOffset(editor, end) + (incNewline ? 1 : 0),
                     EditorHelper.getFileSize(editor));
    }
    // If characterwise and inclusive, add the last character to the range
    else if ((flags & Command.FLAG_MOT_INCLUSIVE) != 0) {
      end = end + (start <= end ? 1 : -1);
    }

    // Normalize the range
    if (start > end) {
      int t = start;
      start = end;
      end = t;
    }

    return new TextRange(start, end);
  }

  public int moveCaretToNthCharacter(Editor editor, int count) {
    return Math.max(0, Math.min(count, EditorHelper.getFileSize(editor) - 1));
  }

  public int moveCaretToMarkLine(Editor editor, char ch) {
    Mark mark = CommandGroups.getInstance().getMark().getMark(editor, ch);
    if (mark != null) {
      VirtualFile vf = EditorData.getVirtualFile(editor);
      if (vf == null) return -1;

      int line = mark.getLogicalLine();
      if (!mark.getFilename().equals(vf.getPath())) {
        editor = selectEditor(editor, EditorData.getVirtualFile(editor));
        if (editor != null) {
          moveCaret(editor, moveCaretToLineStartSkipLeading(editor, line));
        }

        return -2;
      }
      else {
        return moveCaretToLineStartSkipLeading(editor, line);
      }
    }
    else {
      return -1;
    }
  }

  public int moveCaretToFileMarkLine(Editor editor, char ch) {
    Mark mark = CommandGroups.getInstance().getMark().getFileMark(editor, ch);
    if (mark != null) {
      int line = mark.getLogicalLine();
      return moveCaretToLineStartSkipLeading(editor, line);
    }
    else {
      return -1;
    }
  }

  public int moveCaretToMark(Editor editor, char ch) {
    Mark mark = CommandGroups.getInstance().getMark().getMark(editor, ch);
    if (mark != null) {
      VirtualFile vf = EditorData.getVirtualFile(editor);
      if (vf == null) return -1;

      LogicalPosition lp = new LogicalPosition(mark.getLogicalLine(), mark.getCol());
      if (!vf.getPath().equals(mark.getFilename())) {
        editor = selectEditor(editor, EditorData.getVirtualFile(editor));
        if (editor != null) {
          moveCaret(editor, editor.logicalPositionToOffset(lp));
        }

        return -2;
      }
      else {
        return editor.logicalPositionToOffset(lp);
      }
    }
    else {
      return -1;
    }
  }

  public int moveCaretToJump(Editor editor, DataContext context, int count) {
    int spot = CommandGroups.getInstance().getMark().getJumpSpot();
    Jump jump = CommandGroups.getInstance().getMark().getJump(count);
    if (jump != null) {
      VirtualFile vf = EditorData.getVirtualFile(editor);
      if (vf == null) return -1;

      LogicalPosition lp = new LogicalPosition(jump.getLogicalLine(), jump.getCol());
      if (!vf.getPath().equals(jump.getFilename())) {
        VirtualFile newFile = LocalFileSystem.getInstance().findFileByPath(jump.getFilename().replace(File.separatorChar, '/'));
        if (newFile == null) return -2;

        Editor newEditor = selectEditor(editor, newFile);
        if (newEditor != null) {
          if (spot == -1) {
            CommandGroups.getInstance().getMark().addJump(editor, false);
          }
          moveCaret(newEditor, EditorHelper.normalizeOffset(newEditor, newEditor.logicalPositionToOffset(lp), false));
        }

        return -2;
      }
      else {
        if (spot == -1) {
          CommandGroups.getInstance().getMark().addJump(editor, false);
        }

        return editor.logicalPositionToOffset(lp);
      }
    }
    else {
      return -1;
    }
  }

  public int moveCaretToFileMark(Editor editor, char ch) {
    Mark mark = CommandGroups.getInstance().getMark().getFileMark(editor, ch);
    if (mark != null) {
      LogicalPosition lp = new LogicalPosition(mark.getLogicalLine(), mark.getCol());

      return editor.logicalPositionToOffset(lp);
    }
    else {
      return -1;
    }
  }

  private Editor selectEditor(Editor editor, VirtualFile file) {
    Project proj = editor.getProject();

    return CommandGroups.getInstance().getFile().selectEditor(proj, file);
  }

  public int moveCaretToMatchingPair(Editor editor) {
    int pos = SearchHelper.findMatchingPairOnCurrentLine(editor);
    if (pos >= 0) {
      return pos;
    }
    else {
      return -1;
    }
  }

  /**
   * This moves the caret to the start of the next/previous camel word.
   *
   * @param editor The editor to move in
   * @param count  The number of words to skip
   * @return position
   */
  public int moveCaretToNextCamel(Editor editor, int count) {
    if ((editor.getCaretModel().getOffset() == 0 && count < 0) ||
        (editor.getCaretModel().getOffset() >= EditorHelper.getFileSize(editor) - 1 && count > 0)) {
      return -1;
    }
    else {
      return SearchHelper.findNextCamelStart(editor, count);
    }
  }

  /**
   * This moves the caret to the start of the next/previous camel word.
   *
   * @param editor The editor to move in
   * @param count  The number of words to skip
   * @return position
   */
  public int moveCaretToNextCamelEnd(Editor editor, int count) {
    if ((editor.getCaretModel().getOffset() == 0 && count < 0) ||
        (editor.getCaretModel().getOffset() >= EditorHelper.getFileSize(editor) - 1 && count > 0)) {
      return -1;
    }
    else {
      return SearchHelper.findNextCamelEnd(editor, count);
    }
  }

  /**
   * This moves the caret to the start of the next/previous word/WORD.
   *
   * @param editor   The editor to move in
   * @param count    The number of words to skip
   * @param bigWord  If true then find WORD, if false then find word
   * @return position
   */
  public int moveCaretToNextWord(Editor editor, int count, boolean bigWord) {
    final int offset = editor.getCaretModel().getOffset();
    final int size = EditorHelper.getFileSize(editor);
    if ((offset == 0 && count < 0) || (offset >= size - 1 && count > 0)) {
      return -1;
    }
    return SearchHelper.findNextWord(editor, count, bigWord);
  }

  /**
   * This moves the caret to the end of the next/previous word/WORD.
   *
   * @param editor   The editor to move in
   * @param count    The number of words to skip
   * @param bigWord  If true then find WORD, if false then find word
   * @return position
   */
  public int moveCaretToNextWordEnd(Editor editor, int count, boolean bigWord) {
    if ((editor.getCaretModel().getOffset() == 0 && count < 0) ||
        (editor.getCaretModel().getOffset() >= EditorHelper.getFileSize(editor) - 1 && count > 0)) {
      return -1;
    }

    // If we are doing this move as part of a change command (e.q. cw), we need to count the current end of
    // word if the cursor happens to be on the end of a word already. If this is a normal move, we don't count
    // the current word.
    boolean stay = CommandState.getInstance(editor).getCommand().getType() == Command.Type.CHANGE;
    int pos = SearchHelper.findNextWordEnd(editor, count, bigWord, stay);
    if (pos == -1) {
      if (count < 0) {
        return moveCaretToLineStart(editor, 0);
      }
      else {
        return moveCaretToLineEnd(editor, EditorHelper.getLineCount(editor) - 1, false);
      }
    }
    else {
      return pos;
    }
  }

  /**
   * This moves the caret to the start of the next/previous paragraph.
   *
   * @param editor The editor to move in
   * @param count  The number of paragraphs to skip
   * @return position
   */
  public int moveCaretToNextParagraph(Editor editor, int count) {
    int res = SearchHelper.findNextParagraph(editor, count, false);
    if (res >= 0) {
      res = EditorHelper.normalizeOffset(editor, res, true);
    }
    else {
      res = -1;
    }

    return res;
  }

  public int moveCaretToNextSentenceStart(Editor editor, int count) {
    int res = SearchHelper.findNextSentenceStart(editor, count, false, true);
    if (res >= 0) {
      res = EditorHelper.normalizeOffset(editor, res, true);
    }
    else {
      res = -1;
    }

    return res;
  }

  public int moveCaretToNextSentenceEnd(Editor editor, int count) {
    int res = SearchHelper.findNextSentenceEnd(editor, count, false, true);
    if (res >= 0) {
      res = EditorHelper.normalizeOffset(editor, res, false);
    }
    else {
      res = -1;
    }

    return res;
  }

  public int moveCaretToUnmatchedBlock(Editor editor, int count, char type) {
    if ((editor.getCaretModel().getOffset() == 0 && count < 0) ||
        (editor.getCaretModel().getOffset() >= EditorHelper.getFileSize(editor) - 1 && count > 0)) {
      return -1;
    }
    else {
      int res = SearchHelper.findUnmatchedBlock(editor, type, count);
      if (res != -1) {
        res = EditorHelper.normalizeOffset(editor, res, false);
      }

      return res;
    }
  }

  public int moveCaretToSection(Editor editor, char type, int dir, int count) {
    if ((editor.getCaretModel().getOffset() == 0 && count < 0) ||
        (editor.getCaretModel().getOffset() >= EditorHelper.getFileSize(editor) - 1 && count > 0)) {
      return -1;
    }
    else {
      int res = SearchHelper.findSection(editor, type, dir, count);
      if (res != -1) {
        res = EditorHelper.normalizeOffset(editor, res, false);
      }

      return res;
    }
  }

  public int moveCaretToMethodStart(Editor editor, int count) {
    return SearchHelper.findMethodStart(editor, count);
  }

  public int moveCaretToMethodEnd(Editor editor, int count) {
    return SearchHelper.findMethodEnd(editor, count);
  }

  public void setLastFTCmd(int lastFTCmd, char lastChar) {
    this.lastFTCmd = lastFTCmd;
    this.lastFTChar = lastChar;
  }

  public int repeatLastMatchChar(Editor editor, int count) {
    int res = -1;
    switch (lastFTCmd) {
      case LAST_F:
        res = moveCaretToNextCharacterOnLine(editor, -count, lastFTChar);
        break;
      case LAST_f:
        res = moveCaretToNextCharacterOnLine(editor, count, lastFTChar);
        break;
      case LAST_T:
        res = moveCaretToBeforeNextCharacterOnLine(editor, -count, lastFTChar);
        break;
      case LAST_t:
        res = moveCaretToBeforeNextCharacterOnLine(editor, count, lastFTChar);
        break;
    }

    return res;
  }

  /**
   * This moves the caret to the next/previous matching character on the current line
   *
   * @param count  The number of occurrences to move to
   * @param ch     The character to search for
   * @param editor The editor to search in
   * @return True if [count] character matches were found, false if not
   */
  public int moveCaretToNextCharacterOnLine(Editor editor, int count, char ch) {
    int pos = SearchHelper.findNextCharacterOnLine(editor, count, ch);

    if (pos >= 0) {
      return pos;
    }
    else {
      return -1;
    }
  }

  /**
   * This moves the caret next to the next/previous matching character on the current line
   *
   * @param count  The number of occurrences to move to
   * @param ch     The character to search for
   * @param editor The editor to search in
   * @return True if [count] character matches were found, false if not
   */
  public int moveCaretToBeforeNextCharacterOnLine(Editor editor, int count, char ch) {
    int pos = SearchHelper.findNextCharacterOnLine(editor, count, ch);

    if (pos >= 0) {
      int step = count >= 0 ? 1 : -1;
      return pos - step;
    }
    else {
      return -1;
    }
  }

  public boolean scrollLineToFirstScreenLine(Editor editor, int rawCount, int count,
                                             boolean start) {
    scrollLineToScreenLine(editor, 1, rawCount, count, start);

    return true;
  }

  public boolean scrollLineToMiddleScreenLine(Editor editor, int rawCount, int count,
                                              boolean start) {
    scrollLineToScreenLine(editor, EditorHelper.getScreenHeight(editor) / 2 + 1, rawCount, count, start);

    return true;
  }

  public boolean scrollLineToLastScreenLine(Editor editor, int rawCount, int count,
                                            boolean start) {
    scrollLineToScreenLine(editor, EditorHelper.getScreenHeight(editor), rawCount, count, start);

    return true;
  }

  public boolean scrollColumnToFirstScreenColumn(Editor editor) {
    scrollColumnToScreenColumn(editor, 0);

    return true;
  }

  public boolean scrollColumnToLastScreenColumn(Editor editor) {
    scrollColumnToScreenColumn(editor, EditorHelper.getScreenWidth(editor));

    return true;
  }

  private void scrollColumnToScreenColumn(Editor editor, int scol) {
    int scrolloff = ((NumberOption)Options.getInstance().getOption("sidescrolloff")).value();
    int width = EditorHelper.getScreenWidth(editor);
    if (scrolloff > width / 2) {
      scrolloff = width / 2;
    }
    if (scol <= width / 2) {
      if (scol < scrolloff + 1) {
        scol = scrolloff + 1;
      }
    }
    else {
      if (scol > width - scrolloff) {
        scol = width - scrolloff;
      }
    }

    int vcol = editor.getCaretModel().getVisualPosition().column;
    scrollColumnToLeftOfScreen(editor, EditorHelper.normalizeVisualColumn(editor,
                                                                          editor.getCaretModel().getVisualPosition().line, vcol - scol + 1,
                                                                          false));
  }

  private void scrollLineToScreenLine(Editor editor, int sline, int rawCount, int count,
                                      boolean start) {
    int scrolloff = ((NumberOption)Options.getInstance().getOption("scrolloff")).value();
    int height = EditorHelper.getScreenHeight(editor);
    if (scrolloff > height / 2) {
      scrolloff = height / 2;
    }
    if (sline <= height / 2) {
      if (sline < scrolloff + 1) {
        sline = scrolloff + 1;
      }
    }
    else {
      if (sline > height - scrolloff) {
        sline = height - scrolloff;
      }
    }

    int vline = rawCount == 0 ?
                editor.getCaretModel().getVisualPosition().line : EditorHelper.logicalLineToVisualLine(editor, count - 1);
    scrollLineToTopOfScreen(editor, EditorHelper.normalizeVisualLine(editor, vline - sline + 1));
    if (vline != editor.getCaretModel().getVisualPosition().line || start) {
      int offset;
      if (start) {
        offset = moveCaretToLineStartSkipLeading(editor, EditorHelper.visualLineToLogicalLine(editor, vline));
      }
      else {
        offset = moveCaretVertical(editor,
                                   EditorHelper.visualLineToLogicalLine(editor, vline) - editor.getCaretModel().getLogicalPosition().line);
      }

      moveCaret(editor, offset);
    }
  }

  public int moveCaretToFirstScreenLine(Editor editor, int count) {
    return moveCaretToScreenLine(editor, count);
  }

  public int moveCaretToLastScreenLine(Editor editor, int count) {
    return moveCaretToScreenLine(editor, EditorHelper.getScreenHeight(editor) - count + 1);
  }

  public int moveCaretToLastScreenLineEnd(Editor editor, int count) {
    int offset = moveCaretToLastScreenLine(editor, count);
    LogicalPosition lline = editor.offsetToLogicalPosition(offset);

    return moveCaretToLineEnd(editor, lline.line, false);
  }

  public int moveCaretToMiddleScreenLine(Editor editor) {
    return moveCaretToScreenLine(editor, EditorHelper.getScreenHeight(editor) / 2 + 1);
  }

  private int moveCaretToScreenLine(Editor editor, int line) {
    //saveJumpLocation(editor, context);
    int scrolloff = ((NumberOption)Options.getInstance().getOption("scrolloff")).value();
    int height = EditorHelper.getScreenHeight(editor);
    if (scrolloff > height / 2) {
      scrolloff = height / 2;
    }

    int top = EditorHelper.getVisualLineAtTopOfScreen(editor);

    if (line > height - scrolloff && top < EditorHelper.getLineCount(editor) - height) {
      line = height - scrolloff;
    }
    else if (line <= scrolloff && top > 0) {
      line = scrolloff + 1;
    }

    return moveCaretToLineStartSkipLeading(editor, EditorHelper.visualLineToLogicalLine(editor, top + line - 1));
  }

  public boolean scrollHalfPage(Editor editor, int dir, int count) {
    NumberOption scroll = (NumberOption)Options.getInstance().getOption("scroll");
    int height = EditorHelper.getScreenHeight(editor) / 2;
    if (count == 0) {
      count = scroll.value();
      if (count == 0) {
        count = height;
      }
    }
    else {
      scroll.set(count);
    }

    return scrollPage(editor, dir, count, EditorHelper.getCurrentVisualScreenLine(editor), true);
  }

  public boolean scrollColumn(Editor editor, int columns) {
    int vcol = EditorHelper.getVisualColumnAtLeftOfScreen(editor);
    vcol = EditorHelper.normalizeVisualColumn(editor, editor.getCaretModel().getVisualPosition().line, vcol + columns,
                                              false);

    scrollColumnToLeftOfScreen(editor, vcol);

    moveCaretToView(editor);

    return true;
  }

  public boolean scrollLine(Editor editor, int lines) {
    if (logger.isDebugEnabled()) logger.debug("lines=" + lines);
    int vline = EditorHelper.getVisualLineAtTopOfScreen(editor);

    vline = EditorHelper.normalizeVisualLine(editor, vline + lines);
    scrollLineToTopOfScreen(editor, vline);

    moveCaretToView(editor);

    return true;
  }

  public static void moveCaretToView(Editor editor) {
    if (logger.isDebugEnabled()) logger.debug("editor=" + editor);
    int scrolloff = ((NumberOption)Options.getInstance().getOption("scrolloff")).value();
    int sidescrolloff = ((NumberOption)Options.getInstance().getOption("sidescrolloff")).value();
    int height = EditorHelper.getScreenHeight(editor);
    int width = EditorHelper.getScreenWidth(editor);
    if (scrolloff > height / 2) {
      scrolloff = height / 2;
    }
    if (sidescrolloff > width / 2) {
      sidescrolloff = width / 2;
    }

    int vline = EditorHelper.getVisualLineAtTopOfScreen(editor);
    int cline = editor.getCaretModel().getVisualPosition().line;
    int newline = cline;
    if (cline < vline + scrolloff) {
      newline = EditorHelper.normalizeVisualLine(editor, vline + scrolloff);
    }
    else if (cline >= vline + height - scrolloff) {
      newline = EditorHelper.normalizeVisualLine(editor, vline + height - scrolloff - 1);
    }
    if (logger.isDebugEnabled()) logger.debug("vline=" + vline + ", cline=" + cline + ", newline=" + newline);

    int col = editor.getCaretModel().getVisualPosition().column;
    int ocol = col;
    if (col >= EditorHelper.getLineLength(editor) - 1) {
      col = EditorData.getLastColumn(editor);
    }
    int vcol = EditorHelper.getVisualColumnAtLeftOfScreen(editor);
    int ccol = col;
    int newcol = ccol;
    if (ccol < vcol + sidescrolloff) {
      newcol = vcol + sidescrolloff;
    }
    else if (ccol >= vcol + width - sidescrolloff) {
      newcol = vcol + width - sidescrolloff - 1;
    }
    if (logger.isDebugEnabled()) logger.debug("col=" + col + ", vcol=" + vcol + ", ccol=" + ccol + ", newcol=" + newcol);

    if (newline == cline && newcol != ccol) {
      col = newcol;
    }

    newcol = EditorHelper.normalizeVisualColumn(editor, newline, newcol, CommandState.inInsertMode(editor));

    if (newline != cline || newcol != ocol) {
      int offset = EditorHelper.visualPositionToOffset(editor, new VisualPosition(newline, newcol));
      moveCaret(editor, offset);

      EditorData.setLastColumn(editor, col);
    }
  }

  public boolean scrollFullPage(Editor editor, int pages) {
    int height = EditorHelper.getScreenHeight(editor);
    int line = pages > 0 ? 1 : height;

    return scrollPage(editor, pages, height - 2, line, false);
  }

  public boolean scrollPage(Editor editor, int pages, int height, int line, boolean partial) {
    if (logger.isDebugEnabled()) logger.debug("scrollPage(" + pages + ")");
    int tline = EditorHelper.getVisualLineAtTopOfScreen(editor);
    /*
    if ((tline == 0 && pages < 0) || (tline == EditorHelper.getVisualLineCount(editor) - 1 && pages > 0))
    {
        return false;
    }
    */

    int newline = tline + pages * height;
    int topline = EditorHelper.normalizeVisualLine(editor, newline);

    boolean moved = scrollLineToTopOfScreen(editor, topline);
    tline = EditorHelper.getVisualLineAtTopOfScreen(editor);

    if (moved && topline == newline && topline == tline) {
      moveCaret(editor, moveCaretToScreenLine(editor, line));

      return true;
    }
    else if (moved && !partial) {
      int vline = Math.abs(tline - newline) % height + 1;
      if (pages < 0) {
        vline = height - vline + 3;
      }
      moveCaret(editor, moveCaretToScreenLine(editor, vline));

      return true;
    }
    else if (partial) {
      int cline = editor.getCaretModel().getVisualPosition().line;
      int vline = cline + pages * height;
      vline = EditorHelper.normalizeVisualLine(editor, vline);
      if (cline == vline) {
        return false;
      }

      int lline = editor.visualToLogicalPosition(new VisualPosition(vline, 0)).line;
      moveCaret(editor, moveCaretToLineStartSkipLeading(editor, lline));

      return true;
    }
    else {
      moveCaret(editor, moveCaretToLineStartSkipLeading(editor));
      return false;
    }
  }

  private static boolean scrollLineToTopOfScreen(Editor editor, int vline) {
    EditorScrollHandler.ignoreChanges(true);
    int pos = vline * editor.getLineHeight();
    int vpos = editor.getScrollingModel().getVerticalScrollOffset();
    editor.getScrollingModel().scrollVertically(pos);
    EditorScrollHandler.ignoreChanges(false);

    return vpos != editor.getScrollingModel().getVerticalScrollOffset();
  }

  private static void scrollColumnToLeftOfScreen(Editor editor, int vcol) {
    EditorScrollHandler.ignoreChanges(true);
    editor.getScrollingModel().scrollHorizontally(vcol * EditorHelper.getColumnWidth(editor));
    EditorScrollHandler.ignoreChanges(false);
  }

  public int moveCaretToMiddleColumn(Editor editor) {
    int width = EditorHelper.getScreenWidth(editor) / 2;
    int len = EditorHelper.getLineLength(editor);

    return moveCaretToColumn(editor, Math.max(0, Math.min(len - 1, width)), false);
  }

  public int moveCaretToColumn(Editor editor, int count, boolean allowEnd) {
    int line = editor.getCaretModel().getLogicalPosition().line;
    int pos = EditorHelper.normalizeColumn(editor, line, count, allowEnd);

    return editor.logicalPositionToOffset(new LogicalPosition(line, pos));
  }

  public int moveCaretToLineStartSkipLeading(Editor editor) {
    int lline = editor.getCaretModel().getLogicalPosition().line;
    return moveCaretToLineStartSkipLeading(editor, lline);
  }

  public int moveCaretToLineStartSkipLeadingOffset(Editor editor, int offset) {
    int line = EditorHelper.normalizeVisualLine(editor, editor.getCaretModel().getVisualPosition().line + offset);
    return moveCaretToLineStartSkipLeading(editor, EditorHelper.visualLineToLogicalLine(editor, line));
  }

  public int moveCaretToLineStartSkipLeading(Editor editor, int lline) {
    return EditorHelper.getLeadingCharacterOffset(editor, lline);
  }

  public int moveCaretToLineEndSkipLeadingOffset(Editor editor, int offset) {
    int line = EditorHelper.normalizeVisualLine(editor, editor.getCaretModel().getVisualPosition().line + offset);
    return moveCaretToLineEndSkipLeading(editor, EditorHelper.visualLineToLogicalLine(editor, line));
  }

  public int moveCaretToLineEndSkipLeading(Editor editor, int lline) {
    int start = EditorHelper.getLineStartOffset(editor, lline);
    int end = EditorHelper.getLineEndOffset(editor, lline, true);
    CharSequence chars = editor.getDocument().getCharsSequence();
    int pos = start;
    for (int offset = end; offset > start; offset--) {
      if (offset >= chars.length()) {
        break;
      }

      if (!Character.isWhitespace(chars.charAt(offset))) {
        pos = offset;
        break;
      }
    }

    return pos;
  }

  public int moveCaretToLineEnd(Editor editor, boolean allowPastEnd) {
    return moveCaretToLineEnd(editor, editor.getCaretModel().getLogicalPosition().line, allowPastEnd);
  }

  public int moveCaretToLineEnd(Editor editor, int lline, boolean allowPastEnd) {

    return EditorHelper.normalizeOffset(editor, lline, EditorHelper.getLineEndOffset(editor, lline, allowPastEnd),
                                        allowPastEnd);
  }

  public int moveCaretToLineEndOffset(Editor editor, int cntForward, boolean allowPastEnd) {
    int line = EditorHelper.normalizeVisualLine(editor, editor.getCaretModel().getVisualPosition().line + cntForward);

    if (line < 0) {
      return 0;
    }
    else {
      return moveCaretToLineEnd(editor, EditorHelper.visualLineToLogicalLine(editor, line), allowPastEnd);
    }
  }

  public int moveCaretToLineStart(Editor editor) {
    int lline = editor.getCaretModel().getLogicalPosition().line;
    return moveCaretToLineStart(editor, lline);
  }

  public int moveCaretToLineStart(Editor editor, int lline) {
    if (lline >= EditorHelper.getLineCount(editor)) {
      return EditorHelper.getFileSize(editor);
    }

    return EditorHelper.getLineStartOffset(editor, lline);
  }

  public int moveCaretToLineStartOffset(Editor editor, int offset) {
    int line = EditorHelper.normalizeVisualLine(editor, editor.getCaretModel().getVisualPosition().line + offset);
    return moveCaretToLineStart(editor, EditorHelper.visualLineToLogicalLine(editor, line));
  }

  public int moveCaretToLineScreenStart(Editor editor) {
    int col = EditorHelper.getVisualColumnAtLeftOfScreen(editor);
    return moveCaretToColumn(editor, col, false);
  }

  public int moveCaretToLineScreenStartSkipLeading(Editor editor) {
    int col = EditorHelper.getVisualColumnAtLeftOfScreen(editor);
    int lline = editor.getCaretModel().getLogicalPosition().line;
    return EditorHelper.getLeadingCharacterOffset(editor, lline, col);
  }

  public int moveCaretToLineScreenEnd(Editor editor, boolean allowEnd) {
    int col = EditorHelper.getVisualColumnAtLeftOfScreen(editor) + EditorHelper.getScreenWidth(editor) - 1;
    return moveCaretToColumn(editor, col, allowEnd);
  }

  public int moveCaretHorizontalWrap(Editor editor, int count) {
    // FIX - allows cursor over newlines
    int oldoffset = editor.getCaretModel().getOffset();
    int offset = Math.min(Math.max(0, editor.getCaretModel().getOffset() + count), EditorHelper.getFileSize(editor));
    if (offset == oldoffset) {
      return -1;
    }
    else {
      return offset;
    }
  }

  public int moveCaretHorizontal(Editor editor, int count, boolean allowPastEnd) {
    int oldoffset = editor.getCaretModel().getOffset();
    int offset = EditorHelper.normalizeOffset(editor, editor.getCaretModel().getLogicalPosition().line, oldoffset + count,
                                              allowPastEnd);
    if (offset == oldoffset) {
      return -1;
    }
    else {
      return offset;
    }
  }

  public int moveCaretVertical(Editor editor, int count) {
    VisualPosition pos = editor.getCaretModel().getVisualPosition();
    if ((pos.line == 0 && count < 0) || (pos.line >= EditorHelper.getVisualLineCount(editor) - 1 && count > 0)) {
      return -1;
    }
    else {
      int col = EditorData.getLastColumn(editor);
      int line = EditorHelper.normalizeVisualLine(editor, pos.line + count);
      VisualPosition newPos = new VisualPosition(line, EditorHelper.normalizeVisualColumn(editor, line, col, CommandState.inInsertMode(editor)));

      return EditorHelper.visualPositionToOffset(editor, newPos);
    }
  }

  public int moveCaretToLine(Editor editor, int lline) {
    int col = EditorData.getLastColumn(editor);
    int line = lline;
    if (lline < 0) {
      line = 0;
      col = 0;
    }
    else if (lline >= EditorHelper.getLineCount(editor)) {
      line = EditorHelper.normalizeLine(editor, EditorHelper.getLineCount(editor) - 1);
      col = EditorHelper.getLineLength(editor, line);
    }

    LogicalPosition newPos = new LogicalPosition(line, EditorHelper.normalizeColumn(editor, line, col, false));

    return editor.logicalPositionToOffset(newPos);
  }

  public int moveCaretToLinePercent(Editor editor, int count) {
    if (count > 100) count = 100;

    return moveCaretToLineStartSkipLeading(editor, EditorHelper.normalizeLine(
      editor, (EditorHelper.getLineCount(editor) * count + 99) / 100 - 1));
  }

  public int moveCaretGotoLineLast(Editor editor, int rawCount, int lline) {
    return moveCaretToLineStartSkipLeading(editor, rawCount == 0 ?
                                                   EditorHelper.normalizeLine(editor, EditorHelper.getLineCount(editor) - 1) : lline);
  }

  public int moveCaretGotoLineLastEnd(Editor editor, int rawCount, int lline, boolean pastEnd) {
    return moveCaretToLineEnd(editor, rawCount == 0 ?
                                      EditorHelper.normalizeLine(editor, EditorHelper.getLineCount(editor) - 1) : lline, pastEnd);
  }

  public int moveCaretGotoLineFirst(Editor editor, int lline) {
    return moveCaretToLineStartSkipLeading(editor, lline);
  }

  public static void moveCaret(Editor editor, int offset) {
    if (offset >= 0 && offset <= editor.getDocument().getTextLength()) {
      editor.getCaretModel().moveToOffset(offset);
      EditorData.setLastColumn(editor, editor.getCaretModel().getVisualPosition().column);
      scrollCaretIntoView(editor);

      if (CommandState.getInstance(editor).getMode() == CommandState.Mode.VISUAL) {
        CommandGroups.getInstance().getMotion().updateSelection(editor, offset);
      }
      else {
        editor.getSelectionModel().removeSelection();
      }
    }
  }

  public int moveCaretGotoPreviousTab(final DataContext context) {
    final AnAction previousTab = ActionManager.getInstance().getAction("PreviousTab");
    previousTab.actionPerformed(new AnActionEvent(
      null,
      context,
      "",
      new Presentation(),
      ActionManager.getInstance(),
      0));
    return 0;
  }

  public int moveCaretGotoNextTab(final DataContext context) {
    final AnAction previousTab = ActionManager.getInstance().getAction("NextTab");
    previousTab.actionPerformed(new AnActionEvent(
      null,
      context,
      "",
      new Presentation(),
      ActionManager.getInstance(),
      0));
    return 0;
  }


  public static void scrollCaretIntoView(Editor editor) {
    int cline = editor.getCaretModel().getVisualPosition().line;
    int vline = EditorHelper.getVisualLineAtTopOfScreen(editor);
    boolean scrolljump = (CommandState.getInstance(editor).getFlags() & Command.FLAG_IGNORE_SCROLL_JUMP) == 0;
    int scrolloff = ((NumberOption)Options.getInstance().getOption("scrolloff")).value();
    int sjSize = 0;
    if (scrolljump) {
      sjSize = Math.max(0, ((NumberOption)Options.getInstance().getOption("scrolljump")).value() - 1);
    }

    int height = EditorHelper.getScreenHeight(editor);
    int vtop = vline + scrolloff;
    int vbot = vline + height - scrolloff;
    if (scrolloff >= height / 2) {
      scrolloff = height / 2;
      vtop = vline + scrolloff;
      vbot = vline + height - scrolloff;
      if (vtop == vbot) {
        vbot++;
      }
    }

    int diff;
    if (cline < vtop) {
      diff = cline - vtop;
      sjSize = -sjSize;
    }
    else {
      diff = cline - vbot + 1;
      if (diff < 0) {
        diff = 0;
      }
    }

    if (diff != 0) {
      int line;
      // If we need to move the top line more than a half screen worth then we just center the cursor line
      if (Math.abs(diff) > height / 2) {
        line = cline - height / 2 - 1;
      }
      // Otherwise put the new cursor line "scrolljump" lines from the top/bottom
      else {
        line = vline + diff + sjSize;
      }

      line = Math.min(line, EditorHelper.getVisualLineCount(editor) - height);
      line = Math.max(0, line);
      scrollLineToTopOfScreen(editor, line);
    }

    int ccol = editor.getCaretModel().getVisualPosition().column;
    int vcol = EditorHelper.getVisualColumnAtLeftOfScreen(editor);
    int width = EditorHelper.getScreenWidth(editor);
    scrolljump = (CommandState.getInstance(editor).getFlags() & Command.FLAG_IGNORE_SIDE_SCROLL_JUMP) == 0;
    scrolloff = ((NumberOption)Options.getInstance().getOption("sidescrolloff")).value();
    sjSize = 0;
    if (scrolljump) {
      sjSize = Math.max(0, ((NumberOption)Options.getInstance().getOption("sidescroll")).value() - 1);
      if (sjSize == 0) {
        sjSize = width / 2;
      }
    }

    int vleft = vcol + scrolloff;
    int vright = vcol + width - scrolloff;
    if (scrolloff >= width / 2) {
      scrolloff = width / 2;
      vleft = vcol + scrolloff;
      vright = vcol + width - scrolloff;
      if (vleft == vright) {
        vright++;
      }
    }

    sjSize = Math.min(sjSize, width / 2 - scrolloff);

    if (ccol < vleft) {
      diff = ccol - vleft + 1;
      sjSize = -sjSize;
    }
    else {
      diff = ccol - vright + 1;
      if (diff < 0) {
        diff = 0;
      }
    }

    if (diff != 0) {
      int col;
      if (Math.abs(diff) > width / 2) {
        col = ccol - width / 2 - 1;
      }
      else {
        col = vcol + diff + sjSize;
      }

      //col = Math.min(col, EditorHelper.getMaximumColumnWidth());
      col = Math.max(0, col);
      scrollColumnToLeftOfScreen(editor, col);
    }
  }

  public boolean selectPreviousVisualMode(Editor editor) {
    logger.debug("selectPreviousVisualMode");
    VisualRange vr = EditorData.getLastVisualRange(editor);
    if (vr == null) {
      return false;
    }

    if (logger.isDebugEnabled()) logger.debug("vr=" + vr);
    CommandState.getInstance(editor).pushState(CommandState.Mode.VISUAL, vr.getType(), KeyParser.MAPPING_VISUAL);

    visualStart = vr.getStart();
    visualEnd = vr.getEnd();
    visualOffset = vr.getOffset();

    updateSelection(editor, visualEnd);

    editor.getCaretModel().moveToOffset(visualOffset);
    //EditorData.setLastColumn(editor, editor.getCaretModel().getVisualPosition().column);
    editor.getScrollingModel().scrollToCaret(ScrollType.RELATIVE);
    //MotionGroup.moveCaret(editor, context, vr.getOffset());

    return true;
  }

  public boolean swapVisualSelections(Editor editor) {
    VisualRange vr = EditorData.getLastVisualRange(editor);
    if (vr == null) {
      return false;
    }

    EditorData.setLastVisualRange(editor, new VisualRange(visualStart, visualEnd,
                                                          CommandState.getInstance(editor).getSubMode(), visualOffset));

    visualStart = vr.getStart();
    visualEnd = vr.getEnd();
    visualOffset = vr.getOffset();

    CommandState.getInstance(editor).setSubMode(vr.getType());

    updateSelection(editor, visualEnd);

    editor.getCaretModel().moveToOffset(visualOffset);
    //EditorData.setLastColumn(editor, editor.getCaretModel().getVisualPosition().column);
    editor.getScrollingModel().scrollToCaret(ScrollType.RELATIVE);
    //MotionGroup.moveCaret(editor, context, vr.getOffset());

    return true;
  }

  public void setVisualMode(@NotNull Editor editor, @NotNull CommandState.SubMode mode) {
    logger.debug("setVisualMode");
    CommandState.SubMode oldMode = CommandState.getInstance(editor).getSubMode();
    if (mode == CommandState.SubMode.NONE) {
      int start = editor.getSelectionModel().getSelectionStart();
      int end = editor.getSelectionModel().getSelectionEnd();
      if (start != end) {
        int line = editor.offsetToLogicalPosition(start).line;
        int lstart = EditorHelper.getLineStartOffset(editor, line);
        int lend = EditorHelper.getLineEndOffset(editor, line, true);
        if (logger.isDebugEnabled()) logger.debug("start=" + start + ", end=" + end + ", lstart=" + lstart + ", lend=" + lend);
        if (lstart == start && lend + 1 == end) {
          mode = CommandState.SubMode.VISUAL_LINE;
        }
        else {
          mode = CommandState.SubMode.VISUAL_CHARACTER;
        }
      }
    }

    if (oldMode == CommandState.SubMode.NONE && mode == CommandState.SubMode.NONE) {
      editor.getSelectionModel().removeSelection();
      return;
    }

    if (mode == CommandState.SubMode.NONE) {
      exitVisual(editor, true);
    }
    else {
      CommandState.getInstance(editor).pushState(CommandState.Mode.VISUAL, mode, KeyParser.MAPPING_VISUAL);
    }

    KeyHandler.getInstance().reset(editor);

    visualStart = editor.getSelectionModel().getSelectionStart();
    visualEnd = editor.getSelectionModel().getSelectionEnd();
    if (CommandState.getInstance(editor).getSubMode() == CommandState.SubMode.VISUAL_CHARACTER) {
      BoundStringOption opt = (BoundStringOption)Options.getInstance().getOption("selection");
      int adj = 1;
      if (opt.getValue().equals("exclusive")) {
        adj = 0;
      }
      visualEnd -= adj;
    }
    visualOffset = editor.getCaretModel().getOffset();
    if (logger.isDebugEnabled()) logger.debug("visualStart=" + visualStart + ", visualEnd=" + visualEnd);

    CommandGroups.getInstance().getMark().setMark(editor, '<', visualStart);
    CommandGroups.getInstance().getMark().setMark(editor, '>', visualEnd);
  }

  public boolean toggleVisual(Editor editor, int count, int rawCount, @NotNull CommandState.SubMode mode) {
    if (logger.isDebugEnabled()) logger.debug("toggleVisual: mode=" + mode);
    CommandState.SubMode currentMode = CommandState.getInstance(editor).getSubMode();
    if (CommandState.getInstance(editor).getMode() != CommandState.Mode.VISUAL) {
      int start;
      int end;
      if (rawCount > 0) {
        VisualChange range = EditorData.getLastVisualOperatorRange(editor);
        if (range == null) {
          logger.debug("no prior visual range");
          return false;
        }
        else {
          if (logger.isDebugEnabled()) logger.debug("last visual change: " + range);
        }
        switch (range.getType()) {
          case CHARACTER_WISE:
            mode = CommandState.SubMode.VISUAL_CHARACTER;
            break;
          case LINE_WISE:
            mode = CommandState.SubMode.VISUAL_LINE;
            break;
          case BLOCK_WISE:
            mode = CommandState.SubMode.VISUAL_BLOCK;
            break;
        }
        start = editor.getCaretModel().getOffset();
        end = calculateVisualRange(editor, range, count);
      }
      else {
        start = end = editor.getSelectionModel().getSelectionStart();
      }
      CommandState.getInstance(editor).pushState(CommandState.Mode.VISUAL, mode, KeyParser.MAPPING_VISUAL);
      visualStart = start;
      updateSelection(editor, end);
      MotionGroup.moveCaret(editor, visualEnd);
    }
    else if (mode == currentMode) {
      exitVisual(editor, true);
    }
    else {
      CommandState.getInstance(editor).setSubMode(mode);
      updateSelection(editor, visualEnd);
    }

    return true;
  }

  private int calculateVisualRange(Editor editor, VisualChange range, int count) {
    int lines = range.getLines();
    int chars = range.getColumns();
    if (range.getType() == SelectionType.LINE_WISE || range.getType() == SelectionType.BLOCK_WISE || lines > 1) {
      lines *= count;
    }
    if ((range.getType() == SelectionType.CHARACTER_WISE && lines == 1) || range.getType() == SelectionType.BLOCK_WISE) {
      chars *= count;
    }
    int start = editor.getCaretModel().getOffset();
    LogicalPosition sp = editor.offsetToLogicalPosition(start);
    int endLine = sp.line + lines - 1;
    int res;
    if (range.getType() == SelectionType.LINE_WISE) {
      res = moveCaretToLine(editor, endLine);
    }
    else if (range.getType() == SelectionType.CHARACTER_WISE) {
      if (lines > 1) {
        res = moveCaretToLineStart(editor, endLine) +
              Math.min(EditorHelper.getLineLength(editor, endLine), chars);
      }
      else {
        res = EditorHelper.normalizeOffset(editor, sp.line, start + chars - 1, false);
      }
    }
    else {
      int endcol = Math.min(EditorHelper.getLineLength(editor, endLine), sp.column + chars - 1);
      res = editor.logicalPositionToOffset(new LogicalPosition(endLine, endcol));
    }

    return res;
  }

  public void exitVisual(final Editor editor, final boolean removeSelection) {
    resetVisual(editor, removeSelection);
    if (CommandState.getInstance(editor).getMode() == CommandState.Mode.VISUAL) {
      CommandState.getInstance(editor).popState();
    }
  }

  public void resetVisual(final Editor editor, final boolean removeSelection) {
    logger.debug("resetVisual");
    EditorData.setLastVisualRange(editor, new VisualRange(visualStart,
                                                          visualEnd, CommandState.getInstance(editor).getSubMode(), visualOffset));
    if (logger.isDebugEnabled()) logger.debug("visualStart=" + visualStart + ", visualEnd=" + visualEnd);

    if (removeSelection) {
      editor.getSelectionModel().removeSelection();
    }

    CommandState.getInstance(editor).setSubMode(CommandState.SubMode.NONE);
  }

  public VisualChange getVisualOperatorRange(Editor editor, int cmdFlags) {
    logger.debug("vis op range");
    int start = visualStart;
    int end = visualEnd;
    if (start > end) {
      int t = start;
      start = end;
      end = t;
    }

    start = EditorHelper.normalizeOffset(editor, start, false);
    end = EditorHelper.normalizeOffset(editor, end, false);
    if (logger.isDebugEnabled()) {
      logger.debug("start=" + start);
      logger.debug("end=" + end);
    }
    LogicalPosition sp = editor.offsetToLogicalPosition(start);
    LogicalPosition ep = editor.offsetToLogicalPosition(end);
    int lines = ep.line - sp.line + 1;
    int chars;
    SelectionType type;
    if (CommandState.getInstance(editor).getSubMode() == CommandState.SubMode.VISUAL_LINE ||
        (cmdFlags & Command.FLAG_MOT_LINEWISE) != 0) {
      chars = ep.column;
      type = SelectionType.LINE_WISE;
    }
    else if (CommandState.getInstance(editor).getSubMode() == CommandState.SubMode.VISUAL_CHARACTER) {
      type = SelectionType.CHARACTER_WISE;
      if (lines > 1) {
        chars = ep.column;
      }
      else {
        chars = ep.column - sp.column + 1;
      }
    }
    else {
      chars = ep.column - sp.column + 1;
      if (EditorData.getLastColumn(editor) == MotionGroup.LAST_COLUMN) {
        chars = MotionGroup.LAST_COLUMN;
      }
      type = SelectionType.BLOCK_WISE;
    }

    if (logger.isDebugEnabled()) {
      logger.debug("lines=" + lines);
      logger.debug("chars=" + chars);
      logger.debug("type=" + type);
    }
    return new VisualChange(lines, chars, type);
  }

  public TextRange getVisualRange(Editor editor) {
    if (editor.getSelectionModel().hasBlockSelection()) {
      TextRange res = new TextRange(editor.getSelectionModel().getBlockSelectionStarts(),
                                    editor.getSelectionModel().getBlockSelectionEnds());
      // If the last left/right motion was the $ command, simulate each line being selected to end-of-line
      if (EditorData.getLastColumn(editor) >= MotionGroup.LAST_COLUMN) {
        int[] starts = res.getStartOffsets();
        int[] ends = res.getEndOffsets();

        for (int i = 0; i < starts.length; i++) {
          if (ends[i] > starts[i]) {
            ends[i] = EditorHelper.getLineEndForOffset(editor, starts[i]);
          }
        }

        res = new TextRange(starts, ends);
      }

      return res;
    }
    else {
      return new TextRange(editor.getSelectionModel().getSelectionStart(),
                           editor.getSelectionModel().getSelectionEnd());
    }
  }

  public TextRange getRawVisualRange() {
    return new TextRange(visualStart, visualEnd);
  }

  private void updateSelection(@NotNull Editor editor, int offset) {
    logger.debug("updateSelection");
    visualEnd = offset;
    visualOffset = offset;
    int start = visualStart;
    int end = visualEnd;
    if (start > end) {
      int t = start;
      start = end;
      end = t;
    }

    if (CommandState.getInstance(editor).getSubMode() == CommandState.SubMode.VISUAL_CHARACTER) {
      BoundStringOption opt = (BoundStringOption)Options.getInstance().getOption("selection");
      int lineend = EditorHelper.getLineEndForOffset(editor, end);
      if (logger.isDebugEnabled()) {
        logger.debug("lineend=" + lineend);
        logger.debug("end=" + end);
      }
      int adj = 1;
      if (opt.getValue().equals("exclusive") || end == lineend) {
        adj = 0;
      }
      end = Math.min(EditorHelper.getFileSize(editor), end + adj);
      if (logger.isDebugEnabled()) logger.debug("start=" + start + ", end=" + end);
      editor.getSelectionModel().setSelection(start, end);
    }
    else if (CommandState.getInstance(editor).getSubMode() == CommandState.SubMode.VISUAL_LINE) {
      start = EditorHelper.getLineStartForOffset(editor, start);
      end = EditorHelper.getLineEndForOffset(editor, end);
      if (logger.isDebugEnabled()) logger.debug("start=" + start + ", end=" + end);
      editor.getSelectionModel().setSelection(start, end);
    }
    else {
      LogicalPosition lstart = editor.offsetToLogicalPosition(start);
      LogicalPosition lend = editor.offsetToLogicalPosition(end);
      if (logger.isDebugEnabled()) logger.debug("lstart=" + lstart + ", lend=" + lend);
      editor.getSelectionModel().setBlockSelection(lstart, lend);
    }

    CommandGroups.getInstance().getMark().setMark(editor, '<', start);
    CommandGroups.getInstance().getMark().setMark(editor, '>', end);
  }

  public boolean swapVisualEnds(Editor editor) {
    int t = visualEnd;
    visualEnd = visualStart;
    visualStart = t;

    moveCaret(editor, visualEnd);

    return true;
  }

  public boolean swapVisualEndsBlock(Editor editor) {
    if (CommandState.getInstance(editor).getSubMode() != CommandState.SubMode.VISUAL_BLOCK) {
      return swapVisualEnds(editor);
    }

    LogicalPosition lstart = editor.getSelectionModel().getBlockStart();
    LogicalPosition lend = editor.getSelectionModel().getBlockEnd();
    if (lstart == null || lend == null) {
      return false;
    }

    if (visualStart > visualEnd) {
      LogicalPosition t = lend;
      lend = lstart;
      lstart = t;
    }

    LogicalPosition nstart = new LogicalPosition(lstart.line, lend.column);
    LogicalPosition nend = new LogicalPosition(lend.line, lstart.column);

    visualStart = editor.logicalPositionToOffset(nstart);
    visualEnd = editor.logicalPositionToOffset(nend);

    moveCaret(editor, visualEnd);

    return true;
  }

  public void moveVisualStart(int startOffset) {
    visualStart = startOffset;
  }

  public void processEscape(Editor editor) {
    exitVisual(editor, true);
  }

  public static class MotionEditorChange extends FileEditorManagerAdapter {
    public void selectionChanged(FileEditorManagerEvent event) {
      if (ExEntryPanel.getInstance().isActive()) {
        ExEntryPanel.getInstance().deactivate();
      }

      if (MorePanel.getInstance().isActive()) {
        MorePanel.getInstance().deactivate(false);
      }

      FileEditor fe = event.getOldEditor();
      if (fe instanceof TextEditor) {
        Editor editor = ((TextEditor)fe).getEditor();
        if (CommandState.getInstance(editor).getMode() == CommandState.Mode.VISUAL) {
          CommandGroups.getInstance().getMotion().exitVisual(
            EditorHelper.getEditor(event.getManager(), event.getOldFile()), true);
        }
      }
    }
  }

  private static class EditorSelectionHandler implements SelectionListener {
    public void selectionChanged(SelectionEvent selectionEvent) {
      if (makingChanges) return;

      makingChanges = true;

      Editor editor = selectionEvent.getEditor();
      TextRange range = new TextRange(selectionEvent.getNewRange().getStartOffset(), selectionEvent.getNewRange().getEndOffset());

      Editor[] editors = EditorFactory.getInstance().getEditors(editor.getDocument());
      for (Editor ed : editors) {
        if (ed.equals(editor)) {
          continue;
        }

        ed.getSelectionModel().setSelection(range.getStartOffset(), range.getEndOffset());
        ed.getCaretModel().moveToOffset(editor.getCaretModel().getOffset());
      }

      makingChanges = false;
    }

    private boolean makingChanges = false;
  }

  private static class EditorScrollHandler implements VisibleAreaListener {
    public static void ignoreChanges(boolean ignore) {
      EditorScrollHandler.ignore = ignore;
    }

    public void visibleAreaChanged(VisibleAreaEvent visibleAreaEvent) {
      if (ignore) return;

      Editor editor = visibleAreaEvent.getEditor();
      if (CommandState.inInsertMode(editor)) {
        return;
      }

      if (logger.isDebugEnabled()) {
        logger.debug("old=" + visibleAreaEvent.getOldRectangle());
        logger.debug("new=" + visibleAreaEvent.getNewRectangle());
      }

      if (!visibleAreaEvent.getNewRectangle().equals(visibleAreaEvent.getOldRectangle())) {
        if (!EditorData.isConsoleOutput(editor) && !isTabSwitchEvent(visibleAreaEvent)) {
          MotionGroup.moveCaretToView(editor);
        }
      }
    }

    private static boolean isTabSwitchEvent(final VisibleAreaEvent visibleAreaEvent) {
      final Rectangle newRectangle = visibleAreaEvent.getNewRectangle();
      return newRectangle.width == 0 || newRectangle.height == 0;
    }

    private static boolean ignore = false;
  }

  private static class EditorMouseHandler implements EditorMouseListener, EditorMouseMotionListener {
    public void mouseMoved(EditorMouseEvent event) {
      // no-op
    }

    public void mouseDragged(EditorMouseEvent event) {
      if (!VimPlugin.isEnabled()) return;

      if (event.getArea() == EditorMouseEventArea.EDITING_AREA ||
          event.getArea() != EditorMouseEventArea.ANNOTATIONS_AREA) {
        if (dragEditor == null) {
          if (event.getArea() == EditorMouseEventArea.EDITING_AREA) {
            mode = CommandState.SubMode.VISUAL_CHARACTER;
          }
          else if (event.getArea() != EditorMouseEventArea.ANNOTATIONS_AREA) {
            mode = CommandState.SubMode.VISUAL_LINE;
          }
          startOff = event.getEditor().getSelectionModel().getSelectionStart();
          endOff = event.getEditor().getSelectionModel().getSelectionEnd();
          if (logger.isDebugEnabled()) logger.debug("startOff=" + startOff);
        }

        dragEditor = event.getEditor();
      }
    }

    public void mousePressed(EditorMouseEvent event) {
      // no-op
    }

    public void mouseClicked(EditorMouseEvent event) {
      if (!VimPlugin.isEnabled()) return;

      if (event.getArea() == EditorMouseEventArea.EDITING_AREA) {
        CommandGroups.getInstance().getMotion().processMouseClick(event.getEditor(), event.getMouseEvent());
        //event.consume();
      }
      else if (event.getArea() != EditorMouseEventArea.ANNOTATIONS_AREA && event.getArea() != EditorMouseEventArea.FOLDING_OUTLINE_AREA) {
        CommandGroups.getInstance().getMotion().processLineSelection(
          event.getEditor(), event.getMouseEvent().getButton() == MouseEvent.BUTTON3);
        //event.consume();
      }
    }

    public void mouseReleased(EditorMouseEvent event) {
      if (!VimPlugin.isEnabled()) return;

      if (event.getEditor().equals(dragEditor)) {
        CommandGroups.getInstance().getMotion().processMouseReleased(event.getEditor(), mode, startOff, endOff);

        //event.consume();
        dragEditor = null;
      }
    }

    public void mouseEntered(EditorMouseEvent event) {
      // no-op
    }

    public void mouseExited(EditorMouseEvent event) {
      // no-op
    }

    private Editor dragEditor = null;
    @NotNull private CommandState.SubMode mode;
    private int startOff;
    private int endOff;
  }

  private int lastFTCmd = 0;
  private char lastFTChar;
  private int visualStart;
  private int visualEnd;
  private int visualOffset;
  private EditorMouseHandler mouseHandler = new EditorMouseHandler();
  private EditorSelectionHandler selectionHandler = new EditorSelectionHandler();
  private EditorScrollHandler scrollHandler = new EditorScrollHandler();

  private static Logger logger = Logger.getInstance(MotionGroup.class.getName());
}<|MERGE_RESOLUTION|>--- conflicted
+++ resolved
@@ -329,17 +329,13 @@
     return SearchHelper.findWordUnderCursor(editor, count, dir, isOuter, isBig, selection);
   }
 
-<<<<<<< HEAD
-  public TextRange getBlockRange(Editor editor, int count, boolean isOuter, char type) {
-=======
   public TextRange getBlockQuoteRange(Editor editor, DataContext context, boolean isOuter) {
     TextRange result = SearchHelper.findBlockQuoteInLineRange(editor, isOuter);
-    MotionGroup.moveCaret(editor, context, result.getEndOffset());
+    MotionGroup.moveCaret(editor, result.getEndOffset());
     return result;
   }
 
-  public TextRange getBlockRange(Editor editor, DataContext context, int count, boolean isOuter, char type) {
->>>>>>> e25fd643
+  public TextRange getBlockRange(Editor editor, int count, boolean isOuter, char type) {
     return SearchHelper.findBlockRange(editor, type, count, isOuter);
   }
 
