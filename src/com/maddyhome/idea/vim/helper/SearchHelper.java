/*
 * IdeaVim - Vim emulator for IDEs based on the IntelliJ platform
 * Copyright (C) 2003-2016 The IdeaVim authors
 *
 * This program is free software: you can redistribute it and/or modify
 * it under the terms of the GNU General Public License as published by
 * the Free Software Foundation, either version 2 of the License, or
 * (at your option) any later version.
 *
 * This program is distributed in the hope that it will be useful,
 * but WITHOUT ANY WARRANTY; without even the implied warranty of
 * MERCHANTABILITY or FITNESS FOR A PARTICULAR PURPOSE. See the
 * GNU General Public License for more details.
 *
 * You should have received a copy of the GNU General Public License
 * along with this program. If not, see <http://www.gnu.org/licenses/>.
 */

package com.maddyhome.idea.vim.helper;

import com.google.common.collect.Lists;
import com.intellij.lang.CodeDocumentationAwareCommenter;
import com.intellij.lang.Commenter;
import com.intellij.lang.Language;
import com.intellij.lang.LanguageCommenters;
import com.intellij.openapi.diagnostic.Logger;
import com.intellij.openapi.editor.Caret;
import com.intellij.openapi.editor.Editor;
import com.intellij.openapi.util.Pair;
import com.intellij.openapi.util.text.StringUtil;
import com.intellij.psi.PsiComment;
import com.intellij.psi.PsiElement;
import com.intellij.psi.PsiFile;
import com.intellij.psi.util.PsiTreeUtil;
import com.maddyhome.idea.vim.common.TextRange;
import com.maddyhome.idea.vim.option.ListOption;
import com.maddyhome.idea.vim.option.OptionChangeEvent;
import com.maddyhome.idea.vim.option.OptionChangeListener;
import com.maddyhome.idea.vim.option.Options;
import org.jetbrains.annotations.NotNull;
import org.jetbrains.annotations.Nullable;

import java.util.List;
import java.util.regex.Matcher;
import java.util.regex.Pattern;

/**
 * Helper methods for searching text
 */
public class SearchHelper {
  public static boolean anyNonWhitespace(@NotNull Editor editor, int offset, int dir) {
    int start;
    int end;
    if (dir > 0) {
      start = offset + 1;
      end = EditorHelper.getLineEndForOffset(editor, offset);
    }
    else {
      start = EditorHelper.getLineStartForOffset(editor, offset);
      end = offset - 1;
    }

    CharSequence chars = editor.getDocument().getCharsSequence();
    for (int i = start; i <= end; i++) {
      if (!Character.isWhitespace(chars.charAt(i))) {
        return true;
      }
    }

    return false;
  }

  public static int findSection(@NotNull Editor editor, @NotNull Caret caret, char type, int dir, int count) {
    CharSequence chars = editor.getDocument().getCharsSequence();
    int line = caret.getLogicalPosition().line + dir;
    int maxline = EditorHelper.getLineCount(editor);
    int res = -1;

    while (line > 0 && line < maxline && count > 0) {
      int offset = EditorHelper.getLineStartOffset(editor, line);
      char ch = chars.charAt(offset);
      if (ch == type || ch == '\u000C') {
        res = offset;
        count--;
      }

      line += dir;
    }

    if (res == -1) {
      res = dir < 0 ? 0 : chars.length() - 1;
    }

    return res;
  }

  public static int findUnmatchedBlock(@NotNull Editor editor, @NotNull Caret caret, char type, int count) {
    CharSequence chars = editor.getDocument().getCharsSequence();
    int pos = caret.getOffset();
    int loc = blockChars.indexOf(type);
    // What direction should we go now (-1 is backward, 1 is forward)
    int dir = loc % 2 == 0 ? -1 : 1;
    // Which character did we find and which should we now search for
    char match = blockChars.charAt(loc);
    char found = blockChars.charAt(loc - dir);

    return findBlockLocation(chars, found, match, dir, pos, count);
  }

  @Nullable
  public static TextRange findBlockRange(@NotNull Editor editor, @NotNull Caret caret, char type, int count,
                                         boolean isOuter) {
    CharSequence chars = editor.getDocument().getCharsSequence();
    int pos = caret.getOffset();
    int start = caret.getSelectionStart();
    int end = caret.getSelectionEnd();
    if (start != end) {
      pos = Math.min(start, end);
    }

    int loc = blockChars.indexOf(type);
    char close = blockChars.charAt(loc + 1);

    boolean initialPosIsInString = checkInString(chars, pos, true);

    int bstart = -1;
    int bend = -1;

    boolean startPosInStringFound = false;

    if (initialPosIsInString) {
      TextRange quoteRange = findBlockQuoteInLineRange(editor, '"', false);
      if (quoteRange != null) {
        int startOffset = quoteRange.getStartOffset();
        int endOffset = quoteRange.getEndOffset();
        CharSequence subSequence = chars.subSequence(startOffset, endOffset + 1);
        int inQuotePos = pos - startOffset;
        int inQuoteStart = findBlockLocation(subSequence, close, type, -1, inQuotePos, count);
        if (inQuoteStart != -1) {
          startPosInStringFound = true;
          int inQuoteEnd = findBlockLocation(subSequence, type, close, 1, inQuoteStart + 1, 1);
          if (inQuoteEnd != -1) {
            bstart = inQuoteStart + startOffset;
            bend = inQuoteEnd + startOffset;
          }
        }
      }
    }

    if (!startPosInStringFound) {
      bstart = findBlockLocation(chars, close, type, -1, pos, count);
      if (bstart != -1) {
        bend = findBlockLocation(chars, type, close, 1, bstart + 1, 1);
      }
    }

    if (bstart == -1 || bend == -1) {
      return null;
    }

    if (!isOuter) {
      bstart++;
      if (chars.charAt(bstart) == '\n') {
        bstart++;
      }

      int o = EditorHelper.getLineStartForOffset(editor, bend);
      boolean allWhite = true;
      for (int i = o; i < bend; i++) {
        if (!Character.isWhitespace(chars.charAt(i))) {
          allWhite = false;
          break;
        }
      }

      if (allWhite) {
        bend = o - 2;
      }
      else {
        bend--;
      }
    }

    return new TextRange(bstart, bend);
  }

  private static int findMatchingBlockCommentPair(@NotNull PsiComment comment, int pos, @Nullable String prefix,
                                                  @Nullable String suffix) {
    if (prefix != null && suffix != null) {
      final String commentText = comment.getText();
      if (commentText.startsWith(prefix) && commentText.endsWith(suffix)) {
        final int endOffset = comment.getTextOffset() + comment.getTextLength();
        if (pos < comment.getTextOffset() + prefix.length()) {
          return endOffset;
        }
        else if (pos >= endOffset - suffix.length()) {
          return comment.getTextOffset();
        }
      }
    }
    return -1;
  }

  private static int findMatchingBlockCommentPair(@NotNull PsiElement element, int pos) {
    final Language language = element.getLanguage();
    final Commenter commenter = LanguageCommenters.INSTANCE.forLanguage(language);
    final PsiComment comment = PsiTreeUtil.getParentOfType(element, PsiComment.class, false);
    if (comment != null) {
      final int ret = findMatchingBlockCommentPair(comment, pos, commenter.getBlockCommentPrefix(),
                                                   commenter.getBlockCommentSuffix());
      if (ret >= 0) {
        return ret;
      }
      if (commenter instanceof CodeDocumentationAwareCommenter) {
        final CodeDocumentationAwareCommenter docCommenter = (CodeDocumentationAwareCommenter)commenter;
        return findMatchingBlockCommentPair(comment, pos, docCommenter.getDocumentationCommentPrefix(),
                                            docCommenter.getDocumentationCommentSuffix());
      }
    }
    return -1;
  }

  /**
   * This looks on the current line, starting at the cursor position for one of {, }, (, ), [, or ]. It then searches
   * forward or backward, as appropriate for the associated match pair. String in double quotes are skipped over.
   * Single characters in single quotes are skipped too.
   *
   * @param editor The editor to search in
   * @return The offset within the editor of the found character or -1 if no match was found or none of the characters
   * were found on the remainder of the current line.
   */
  public static int findMatchingPairOnCurrentLine(@NotNull Editor editor) {
    int pos = editor.getCaretModel().getOffset();

    final int commentPos = findMatchingComment(editor, pos);
    if (commentPos >= 0) {
      return commentPos;
    }

    int line = editor.getCaretModel().getLogicalPosition().line;
    int end = EditorHelper.getLineEndOffset(editor, line, true);
    CharSequence chars = editor.getDocument().getCharsSequence();
    int loc = -1;
    // Search the remainder of the current line for one of the candidate characters
    while (pos < end) {
      loc = getPairChars().indexOf(chars.charAt(pos));
      if (loc >= 0) {
        break;
      }

      pos++;
    }

    int res = -1;
    // If we found one ...
    if (loc >= 0) {
      // What direction should we go now (-1 is backward, 1 is forward)
      int dir = loc % 2 == 0 ? 1 : -1;
      // Which character did we find and which should we now search for
      char found = getPairChars().charAt(loc);
      char match = getPairChars().charAt(loc + dir);
      res = findBlockLocation(chars, found, match, dir, pos, 1);
    }

    return res;
  }

  /**
   * If on the start/end of a block comment, jump to the matching of that comment, or vice versa.
   */
  private static int findMatchingComment(@NotNull Editor editor, int pos) {
    final PsiFile psiFile = PsiHelper.getFile(editor);
    if (psiFile != null) {
      final PsiElement element = psiFile.findElementAt(pos);
      if (element != null) {
        return findMatchingBlockCommentPair(element, pos);
      }
    }
    return -1;
  }

  private static int findBlockLocation(@NotNull CharSequence chars, char found, char match, int dir, int pos, int cnt) {
    int res = -1;
    final int inCheckPos = dir < 0 && pos > 0 ? pos - 1 : pos;
    boolean inString = checkInString(chars, inCheckPos, true);
    boolean inChar = checkInString(chars, inCheckPos, false);
    boolean initial = true;
    int stack = 0;
    // Search to start or end of file, as appropriate
    while (pos >= 0 && pos < chars.length() && cnt > 0) {
      // If we found a match and we're not in a string...
      if (chars.charAt(pos) == match && !inString && !inChar) {
        // We found our match
        if (stack == 0) {
          res = pos;
          cnt--;
        }
        // Found the character but it "closes" a different pair
        else {
          stack--;
        }
      }
      // End of line - mark not in a string any more (in case we started in the middle of one
      else if (chars.charAt(pos) == '\n') {
        inString = false;
        inChar = false;
      }
      else if (!initial) {
        // We found another character like our original - belongs to another pair
        if (!inString && !inChar && chars.charAt(pos) == found) {
          stack++;
        }
        // We found the start/end of a string
        else if (!inChar && chars.charAt(pos) == '"' && (pos == 0 || chars.charAt(pos - 1) != '\\')) {
          inString = !inString;
        }
        else if (!inString && chars.charAt(pos) == '\'' && (pos == 0 || chars.charAt(pos - 1) != '\\')) {
          inChar = !inChar;
        }
      }

      pos += dir;
      initial = false;
    }

    return res;
  }

  private enum Direction {
    BACK(-1), FORWARD(1);

    private final int value;

    Direction(int i) {
      value = i;
    }

    private int toInt() {
      return value;
    }
  }

  private static int findNextQuoteInLine(@NotNull CharSequence chars, int pos, char quote) {
    return findQuoteInLine(chars, pos, quote, Direction.FORWARD);
  }

  private static int findPreviousQuoteInLine(@NotNull CharSequence chars, int pos, char quote) {
    return findQuoteInLine(chars, pos, quote, Direction.BACK);
  }

  private static int findFirstQuoteInLine(@NotNull Editor editor, int pos, char quote) {
    final int start = EditorHelper.getLineStartForOffset(editor, pos);
    return findNextQuoteInLine(editor.getDocument().getCharsSequence(), start, quote);
  }

  private static int findQuoteInLine(@NotNull CharSequence chars, int pos, char quote, @NotNull Direction direction) {
    return findCharacterPosition(chars, pos, quote, true, false, direction);
  }

  private static int countCharactersInLine(@NotNull CharSequence chars, int pos, char c, boolean searchEscaped,
                                           @NotNull Direction direction) {
    int cnt = 0;
    while (pos != -1 && (chars.charAt(pos + direction.toInt()) != '\n')) {
      pos = findCharacterPosition(chars, pos + direction.toInt(), c, searchEscaped, true, direction);
      if (pos != -1) {
        cnt++;
      }
    }
    return cnt;
  }

  private static int findCharacterPosition(@NotNull CharSequence chars, int pos, final char c, boolean currentLineOnly,
                                           boolean searchEscaped, @NotNull Direction direction) {
    while (pos >= 0 && pos < chars.length() && (!currentLineOnly || chars.charAt(pos) != '\n')) {
      if (chars.charAt(pos) == c && (pos == 0 || searchEscaped || chars.charAt(pos - 1) != '\\')) {
        return pos;
      }
      pos += direction.toInt();
    }
    return -1;
  }

  @Nullable
<<<<<<< HEAD
  public static TextRange findBlockTagRange(@NotNull Editor editor, @NotNull Caret caret, boolean isOuter) {
    final int cursorOffset = caret.getOffset();
=======
  public static TextRange findBlockTagRange(@NotNull Editor editor, int count, boolean isOuter) {
    final int cursorOffset = editor.getCaretModel().getOffset();
>>>>>>> 356217a6
    int pos = cursorOffset;
    int currentCount = count;
    final CharSequence sequence = editor.getDocument().getCharsSequence();
    while (true) {
      final Pair<TextRange, String> closingTagResult = findClosingTag(sequence, pos);
      if (closingTagResult == null) {
        return null;
      }
      final TextRange closingTagTextRange = closingTagResult.getFirst();
      final String tagName = closingTagResult.getSecond();
      final TextRange openingTagTextRange = findOpeningTag(sequence, closingTagTextRange.getStartOffset(), tagName);
      if (openingTagTextRange != null && openingTagTextRange.getStartOffset() <= cursorOffset && --currentCount == 0) {
        if (isOuter) {
          return new TextRange(openingTagTextRange.getStartOffset(), closingTagTextRange.getEndOffset());
        }
        else {
          return new TextRange(openingTagTextRange.getEndOffset() + 1, closingTagTextRange.getStartOffset() - 1);
        }
      }
      else {
        pos = closingTagTextRange.getEndOffset() + 1;
      }
    }
  }

  @Nullable
  private static TextRange findOpeningTag(@NotNull CharSequence sequence, int position, @NotNull String tagName) {
    final String tagBeginning = "<" + tagName;
    final Pattern pattern = Pattern.compile(Pattern.quote(tagBeginning), Pattern.CASE_INSENSITIVE);
    final Matcher matcher = pattern.matcher(sequence.subSequence(0, position));
    final List<Integer> possibleBeginnings = Lists.newArrayList();
    while (matcher.find()) {
      possibleBeginnings.add(matcher.start());
    }
    final List<Integer> reversedBeginnings = Lists.reverse(possibleBeginnings);
    for (int openingTagPos : reversedBeginnings) {
      final int openingTagEndPos = openingTagPos + tagBeginning.length();
      final int closeBracketPos = StringUtil.indexOf(sequence, '>', openingTagEndPos);
      if (closeBracketPos > 0 && (closeBracketPos == openingTagEndPos || sequence.charAt(openingTagEndPos) == ' ')) {
        return new TextRange(openingTagPos, closeBracketPos);
      }
    }
    return null;
  }

  @Nullable
  private static Pair<TextRange, String> findClosingTag(@NotNull CharSequence sequence, int pos) {
    int closeBracketPos = pos;
    int openBracketPos;
    while (closeBracketPos < sequence.length()) {
      closeBracketPos = StringUtil.indexOf(sequence, '>', closeBracketPos);
      if (closeBracketPos < 0) {
        return null;
      }
      openBracketPos = closeBracketPos - 1;
      while (openBracketPos >= 0) {
        openBracketPos = StringUtil.lastIndexOf(sequence, '<', 0, openBracketPos);
        if (openBracketPos >= 0 &&
            openBracketPos + 1 < sequence.length() &&
            sequence.charAt(openBracketPos + 1) == '/') {
          final String tagName = String.valueOf(sequence.subSequence(openBracketPos + "</".length(), closeBracketPos));
          if (tagName.length() > 0 && tagName.charAt(0) != ' ') {
            TextRange textRange = new TextRange(openBracketPos, closeBracketPos);
            return Pair.create(textRange, tagName);
          }
        }
        openBracketPos--;
      }
      closeBracketPos++;
    }
    return null;
  }


  @Nullable
  public static TextRange findBlockQuoteInLineRange(@NotNull Editor editor, @NotNull Caret caret, char quote,
                                                    boolean isOuter) {
    final CharSequence chars = editor.getDocument().getCharsSequence();
    final int pos = caret.getOffset();
    if (chars.charAt(pos) == '\n') {
      return null;
    }

    int start = findPreviousQuoteInLine(chars, pos, quote);
    if (start == -1) {
      start = findFirstQuoteInLine(editor, pos, quote);
      if (start == -1) {
        return null;
      }
    }
    final int current = Math.max(start, pos);
    int end = current;

    if (chars.charAt(pos) == quote && current == pos) {
      final int quotes = countCharactersInLine(chars, pos, quote, false, Direction.BACK) + 1;

      if (quotes % 2 == 0) {
        start = findPreviousQuoteInLine(chars, current - 1, quote);
      }
      else {
        end = findNextQuoteInLine(chars, current + 1, quote);
      }
    }
    else {
      end = findNextQuoteInLine(chars, current + 1, quote);
    }

    if (end == -1) {
      return null;
    }
    if (!isOuter) {
      start++;
      end--;
    }
    return new TextRange(start, end);
  }

  private static boolean checkInString(@NotNull CharSequence chars, int pos, boolean str) {
    int offset = pos;
    while (offset > 0 && chars.charAt(offset) != '\n') {
      offset--;
    }

    boolean inString = false;
    boolean inChar = false;
    for (int i = offset; i <= pos; i++) {
      if (!inChar && chars.charAt(i) == '"' && (i == 0 || chars.charAt(i - 1) != '\\')) {
        inString = !inString;
      }
      else if (!inString && chars.charAt(i) == '\'' && (i == 0 || chars.charAt(i - 1) != '\\')) {
        inChar = !inChar;
      }
    }

    return str ? inString : inChar;
  }

  public static int findNextCamelStart(@NotNull Editor editor, @NotNull Caret caret, int count) {
    CharSequence chars = editor.getDocument().getCharsSequence();
    int pos = caret.getOffset();
    int size = EditorHelper.getFileSize(editor);

    int found = 0;
    int step = count >= 0 ? 1 : -1;
    if (pos < 0 || pos >= size) {
      return pos;
    }

    int res = pos;
    pos += step;
    while (pos >= 0 && pos < size && found < Math.abs(count)) {
      if (Character.isUpperCase(chars.charAt(pos))) {
        if ((pos == 0 || !Character.isUpperCase(chars.charAt(pos - 1))) ||
            (pos == size - 1 || Character.isLowerCase(chars.charAt(pos + 1)))) {
          res = pos;
          found++;
        }
      }
      else if (Character.isLowerCase(chars.charAt(pos))) {
        if (pos == 0 || !Character.isLetter(chars.charAt(pos - 1))) {
          res = pos;
          found++;
        }
      }
      else if (Character.isDigit(chars.charAt(pos))) {
        if (pos == 0 || !Character.isDigit(chars.charAt(pos - 1))) {
          res = pos;
          found++;
        }
      }

      pos += step;
    }

    if (found < Math.abs(count)) {
      res = -1;
    }

    return res;
  }

  public static int findNextCamelEnd(@NotNull Editor editor, @NotNull Caret caret, int count) {
    CharSequence chars = editor.getDocument().getCharsSequence();
    int pos = caret.getOffset();
    int size = EditorHelper.getFileSize(editor);

    int found = 0;
    int step = count >= 0 ? 1 : -1;
    if (pos < 0 || pos >= size) {
      return pos;
    }

    int res = pos;
    pos += step;
    while (pos >= 0 && pos < size && found < Math.abs(count)) {
      if (Character.isUpperCase(chars.charAt(pos))) {
        if (pos == size - 1 ||
            !Character.isLetter(chars.charAt(pos + 1)) ||
            (Character.isUpperCase(chars.charAt(pos + 1)) &&
             pos <= size - 2 &&
             Character.isLowerCase(chars.charAt(pos + 2)))) {
          res = pos;
          found++;
        }
      }
      else if (Character.isLowerCase(chars.charAt(pos))) {
        if (pos == size - 1 || !Character.isLowerCase(chars.charAt(pos + 1))) {
          res = pos;
          found++;
        }
      }
      else if (Character.isDigit(chars.charAt(pos))) {
        if (pos == size - 1 || !Character.isDigit(chars.charAt(pos + 1))) {
          res = pos;
          found++;
        }
      }

      pos += step;
    }

    if (found < Math.abs(count)) {
      res = -1;
    }

    return res;
  }

  /**
   * This counts all the words in the file.
   */
  @NotNull
  public static CountPosition countWords(@NotNull Editor editor) {
    int size = EditorHelper.getFileSize(editor);

    return countWords(editor, 0, size);
  }

  /**
   * This counts all the words in the file.
   */
  @NotNull
  public static CountPosition countWords(@NotNull Editor editor, int start, int end) {
    CharSequence chars = editor.getDocument().getCharsSequence();
    int offset = editor.getCaretModel().getOffset();

    return countWords(chars, start, end, offset);
  }

  @NotNull
  public static CountPosition countWords(@NotNull CharSequence chars, int start, int end, int offset) {
    int count = 1;
    int position = 0;
    int last = -1;
    int res = start;
    while (true) {
      res = findNextWordOne(chars, res, end, 1, true, false);
      if (res == start || res == 0 || res > end || res == last) {
        break;
      }

      count++;

      if (res == offset) {
        position = count;
      }
      else if (last < offset && res >= offset) {
        if (count == 2 && res > offset) {
          position = 1;
        }
        else {
          position = count - 1;
        }
      }

      last = res;
    }

    if (position == 0 && res == offset) {
      position = count;
    }

    return new CountPosition(count, position);
  }

  /**
   * Find the offset to the start of the next/previous word/WORD.
   * <p>
   * This function always returns a non-negative position according to the definition of 'next/previous word'
   * in Vim. For example, for the last word the end of file position is returned.
   *
   * @param editor  The editor to find the words in
   * @param count   The number of words to skip. Negative for backward searches
   * @param bigWord Find WORD, as opposed to word
   * @return The offset of the match
   */
  public static int findNextWord(@NotNull Editor editor, int count, boolean bigWord) {
    CharSequence chars = editor.getDocument().getCharsSequence();
    int pos = editor.getCaretModel().getOffset();
    int size = EditorHelper.getFileSize(editor);

    return findNextWord(chars, pos, size, count, bigWord, false);
  }

  public static int findNextWord(@NotNull CharSequence chars, int pos, int size, int count, boolean bigWord,
                                 boolean spaceWords) {
    int step = count >= 0 ? 1 : -1;
    count = Math.abs(count);

    int res = pos;
    for (int i = 0; i < count; i++) {
      res = findNextWordOne(chars, res, size, step, bigWord, spaceWords);
      if (res == pos || res == 0 || res == size - 1) {
        break;
      }
    }

    return res;
  }

  private static int findNextWordOne(@NotNull CharSequence chars, int pos, int size, int step, boolean bigWord,
                                     boolean spaceWords) {
    boolean found = false;
    pos = pos < size ? pos : Math.min(size, chars.length() - 1);
    // For back searches, skip any current whitespace so we start at the end of a word
    if (step < 0 && pos > 0) {
      if (CharacterHelper.charType(chars.charAt(pos - 1), bigWord) == CharacterHelper.CharacterType.WHITESPACE &&
          !spaceWords) {
        pos = skipSpace(chars, pos - 1, step, size) + 1;
      }
      if (pos > 0 &&
          CharacterHelper.charType(chars.charAt(pos), bigWord) !=
          CharacterHelper.charType(chars.charAt(pos - 1), bigWord)) {
        pos += step;
      }
    }
    int res = pos;
    if (pos < 0 || pos >= size) {
      return pos;
    }

    CharacterHelper.CharacterType type = CharacterHelper.charType(chars.charAt(pos), bigWord);
    if (type == CharacterHelper.CharacterType.WHITESPACE && step < 0 && pos > 0 && !spaceWords) {
      type = CharacterHelper.charType(chars.charAt(pos - 1), bigWord);
    }

    pos += step;
    while (pos >= 0 && pos < size && !found) {
      CharacterHelper.CharacterType newType = CharacterHelper.charType(chars.charAt(pos), bigWord);
      if (newType != type) {
        if (newType == CharacterHelper.CharacterType.WHITESPACE && step >= 0 && !spaceWords) {
          pos = skipSpace(chars, pos, step, size);
          res = pos;
        }
        else if (step < 0) {
          res = pos + 1;
        }
        else {
          res = pos;
        }

        type = CharacterHelper.charType(chars.charAt(res), bigWord);
        found = true;
      }

      pos += step;
    }

    if (found) {
      if (res < 0) //(pos <= 0)
      {
        res = 0;
      }
      else if (res >= size) //(pos >= size)
      {
        res = size - 1;
      }
    }
    else if (pos <= 0) {
      res = 0;
    }
    else if (pos >= size) {
      res = size;
    }

    return res;
  }

  @Nullable
  public static TextRange findNumberUnderCursor(@NotNull final Editor editor, @NotNull Caret caret, final boolean alpha,
                                                final boolean hex, final boolean octal) {
    int lline = caret.getLogicalPosition().line;
    String text = EditorHelper.getLineText(editor, lline).toLowerCase();
    int offset = EditorHelper.getLineStartOffset(editor, lline);
    int pos = caret.getOffset() - offset;

    if (logger.isDebugEnabled()) {
      logger.debug("lline=" + lline);
      logger.debug("text=" + text);
      logger.debug("offset=" + offset);
      logger.debug("pos=" + pos);
    }

    while (true) {
      // Skip over current whitespace if any
      while (pos < text.length() && !isNumberChar(text.charAt(pos), alpha, hex, octal, true)) {
        pos++;
      }

      if (logger.isDebugEnabled()) logger.debug("pos=" + pos);
      if (pos >= text.length()) {
        logger.debug("no number char on line");
        return null;
      }

      boolean isHexChar = "abcdefABCDEF".indexOf(text.charAt(pos)) >= 0;

      if (hex) {
        // Ox and OX handling
        if (text.charAt(pos) == '0' && pos < text.length() - 1 && "xX".indexOf(text.charAt(pos + 1)) >= 0) {
          pos += 2;
        }
        else if ("xX".indexOf(text.charAt(pos)) >= 0 && pos > 0 && text.charAt(pos - 1) == '0') {
          pos++;
        }

        logger.debug("checking hex");
        final Pair<Integer, Integer> range = findRange(text, pos, false, true, false, false);
        int start = range.first;
        int end = range.second;

        // Ox and OX
        if (start >= 2 && text.substring(start - 2, start).toLowerCase().equals("0x")) {
          logger.debug("found hex");
          return new TextRange(start - 2 + offset, end + offset);
        }

        if (!isHexChar || alpha) {
          break;
        }
        else {
          pos++;
        }
      }
      else {
        break;
      }
    }

    if (octal) {
      logger.debug("checking octal");
      final Pair<Integer, Integer> range = findRange(text, pos, false, false, true, false);
      int start = range.first;
      int end = range.second;

      if (text.charAt(start) == '0' &&
          end > start &&
          !(start > 0 && isNumberChar(text.charAt(start - 1), false, false, false, true))) {
        logger.debug("found octal");
        return new TextRange(start + offset, end + offset);
      }
    }

    if (alpha) {
      if (logger.isDebugEnabled()) logger.debug("checking alpha for " + text.charAt(pos));
      if (isNumberChar(text.charAt(pos), true, false, false, false)) {
        if (logger.isDebugEnabled()) logger.debug("found alpha at " + pos);
        return new TextRange(pos + offset, pos + 1 + offset);
      }
    }

    final Pair<Integer, Integer> range = findRange(text, pos, false, false, false, true);
    int start = range.first;
    int end = range.second;
    if (start > 0 && text.charAt(start - 1) == '-') {
      start--;
    }

    return new TextRange(start + offset, end + offset);
  }

  /**
   * Searches for digits block that matches parameters
   */
  @NotNull
  private static Pair<Integer, Integer> findRange(@NotNull final String text, final int pos, final boolean alpha,
                                                  final boolean hex, final boolean octal, final boolean decimal) {
    int end = pos;
    while (end < text.length() && isNumberChar(text.charAt(end), alpha, hex, octal, decimal)) {
      end++;
    }
    int start = pos;
    while (start >= 0 && isNumberChar(text.charAt(start), alpha, hex, octal, decimal)) {
      start--;
    }
    if (start < end &&
        (start == -1 ||
         0 <= start && start < text.length() && !isNumberChar(text.charAt(start), alpha, hex, octal, decimal))) {
      start++;
    }
    return Pair.create(start, end);
  }

  private static boolean isNumberChar(char ch, boolean alpha, boolean hex, boolean octal, boolean decimal) {
    if (alpha && ((ch >= 'a' && ch <= 'z') || (ch >= 'A' && ch <= 'Z'))) {
      return true;
    }
    else if (octal && (ch >= '0' && ch <= '7')) {
      return true;
    }
    else if (hex && ((ch >= '0' && ch <= '9') || "abcdefABCDEF".indexOf(ch) >= 0)) {
      return true;
    }
    else if (decimal && (ch >= '0' && ch <= '9')) {
      return true;
    }

    return false;
  }

  /**
   * Find the word under the cursor or the next word to the right of the cursor on the current line.
   *
   * @param editor The editor to find the word in
   * @return The text range of the found word or null if there is no word under/after the cursor on the line
   */
  @Nullable
  public static TextRange findWordUnderCursor(@NotNull Editor editor) {
    CharSequence chars = editor.getDocument().getCharsSequence();
    int stop = EditorHelper.getLineEndOffset(editor, editor.getCaretModel().getLogicalPosition().line, true);

    int pos = editor.getCaretModel().getOffset();
    int start = pos;
    CharacterHelper.CharacterType[] types = new CharacterHelper.CharacterType[]{CharacterHelper.CharacterType.KEYWORD,
      CharacterHelper.CharacterType.PUNCTUATION};
    for (int i = 0; i < 2; i++) {
      start = pos;
      CharacterHelper.CharacterType type = CharacterHelper.charType(chars.charAt(start), false);
      if (type == types[i]) {
        // Search back for start of word
        while (start > 0 && CharacterHelper.charType(chars.charAt(start - 1), false) == types[i]) {
          start--;
        }
      }
      else {
        // Search forward for start of word
        while (start < stop && CharacterHelper.charType(chars.charAt(start), false) != types[i]) {
          start++;
        }
      }

      if (start != stop) {
        break;
      }
    }

    if (start == stop) {
      return null;
    }

    int end;
    // Special case 1 character words because 'findNextWordEnd' returns one to many chars
    if (start < stop &&
        CharacterHelper.charType(chars.charAt(start + 1), false) != CharacterHelper.CharacterType.KEYWORD) {
      end = start + 1;
    }
    else {
      end = findNextWordEnd(chars, start, stop, 1, false, false) + 1;
    }

    return new TextRange(start, end);
  }

  @NotNull
  public static TextRange findWordUnderCursor(@NotNull Editor editor, @NotNull Caret caret, int count, int dir,
                                              boolean isOuter, boolean isBig, boolean hasSelection) {
    if (logger.isDebugEnabled()) {
      logger.debug("count=" + count);
      logger.debug("dir=" + dir);
      logger.debug("isOuter=" + isOuter);
      logger.debug("isBig=" + isBig);
      logger.debug("hasSelection=" + hasSelection);
    }

    CharSequence chars = editor.getDocument().getCharsSequence();
    //int min = EditorHelper.getLineStartOffset(editor, EditorHelper.getCurrentLogicalLine(editor));
    //int max = EditorHelper.getLineEndOffset(editor, EditorHelper.getCurrentLogicalLine(editor), true);
    int min = 0;
    int max = EditorHelper.getFileSize(editor);

    if (logger.isDebugEnabled()) {
      logger.debug("min=" + min);
      logger.debug("max=" + max);
    }

    int pos = caret.getOffset();
    boolean startSpace = CharacterHelper.charType(chars.charAt(pos), isBig) == CharacterHelper.CharacterType.WHITESPACE;
    // Find word start
    boolean onWordStart = pos == min ||
                          CharacterHelper.charType(chars.charAt(pos - 1), isBig) !=
                          CharacterHelper.charType(chars.charAt(pos), isBig);
    int start = pos;

    if (logger.isDebugEnabled()) {
      logger.debug("pos=" + pos);
      logger.debug("onWordStart=" + onWordStart);
    }

    if ((!onWordStart && !(startSpace && isOuter)) || hasSelection || (count > 1 && dir == -1)) {
      if (dir == 1) {
        start = findNextWord(chars, pos, max, -1, isBig, !isOuter);
      }
      else {
        start = findNextWord(chars, pos, max, -(count - (onWordStart && !hasSelection ? 1 : 0)), isBig, !isOuter);
      }

      start = EditorHelper.normalizeOffset(editor, start, false);
    }

    if (logger.isDebugEnabled()) logger.debug("start=" + start);

    // Find word end
    boolean onWordEnd = pos == max ||
                        CharacterHelper.charType(chars.charAt(pos + 1), isBig) !=
                        CharacterHelper.charType(chars.charAt(pos), isBig);

    if (logger.isDebugEnabled()) logger.debug("onWordEnd=" + onWordEnd);

    int end = pos;
    if (!onWordEnd || hasSelection || (count > 1 && dir == 1) || (startSpace && isOuter)) {
      if (dir == 1) {
        end = findNextWordEnd(chars, pos, max, count -
                                               (onWordEnd &&
                                                !hasSelection &&
                                                (!(startSpace && isOuter) || (startSpace && !isOuter)) ? 1 : 0), isBig,
                              !isOuter);
      }
      else {
        end = findNextWordEnd(chars, pos, max, 1, isBig, !isOuter);
      }
    }

    if (logger.isDebugEnabled()) logger.debug("end=" + end);

    boolean goBack = (startSpace && !hasSelection) || (!startSpace && hasSelection && !onWordStart);
    if (dir == 1 && isOuter) {
      int firstEnd = end;
      if (count > 1) {
        firstEnd = findNextWordEnd(chars, pos, max, 1, isBig, false);
      }
      if (firstEnd < max) {
        if (CharacterHelper.charType(chars.charAt(firstEnd + 1), false) != CharacterHelper.CharacterType.WHITESPACE) {
          goBack = true;
        }
      }
    }
    if (dir == -1 && isOuter && startSpace) {
      if (pos > min) {
        if (CharacterHelper.charType(chars.charAt(pos - 1), false) != CharacterHelper.CharacterType.WHITESPACE) {
          goBack = true;
        }
      }
    }

    boolean goForward =
      (dir == 1 && isOuter && ((!startSpace && !onWordEnd) || (startSpace && onWordEnd && hasSelection)));
    if (!goForward && dir == 1 && isOuter) {
      int firstEnd = end;
      if (count > 1) {
        firstEnd = findNextWordEnd(chars, pos, max, 1, isBig, false);
      }
      if (firstEnd < max) {
        if (CharacterHelper.charType(chars.charAt(firstEnd + 1), false) != CharacterHelper.CharacterType.WHITESPACE) {
          goForward = true;
        }
      }
    }
    if (!goForward && dir == 1 && isOuter && !startSpace && !hasSelection) {
      if (end < max) {
        if (CharacterHelper.charType(chars.charAt(end + 1), !isBig) !=
            CharacterHelper.charType(chars.charAt(end), !isBig)) {
          goForward = true;
        }
      }
    }

    if (logger.isDebugEnabled()) {
      logger.debug("goBack=" + goBack);
      logger.debug("goForward=" + goForward);
    }

    if (goForward && anyNonWhitespace(editor, end, 1)) {
      while (end < max &&
             CharacterHelper.charType(chars.charAt(end + 1), false) == CharacterHelper.CharacterType.WHITESPACE) {
        end++;
      }
    }
    if (goBack && anyNonWhitespace(editor, start, -1)) {
      while (start > min &&
             CharacterHelper.charType(chars.charAt(start - 1), false) == CharacterHelper.CharacterType.WHITESPACE) {
        start--;
      }
    }

    if (logger.isDebugEnabled()) {
      logger.debug("start=" + start);
      logger.debug("end=" + end);
    }

    return new TextRange(start, end);
  }

  /**
   * This finds the offset to the end of the next/previous word/WORD.
   *
   * @param editor  The editor to search in
   * @param caret   The caret to start search from
   * @param count   The number of words to skip. Negative for backward searches
   * @param bigWord If true then find WORD, if false then find word
   * @return The offset of match
   */
  public static int findNextWordEnd(@NotNull Editor editor, @NotNull Caret caret, int count, boolean bigWord) {
    CharSequence chars = editor.getDocument().getCharsSequence();
    int pos = caret.getOffset();
    int size = EditorHelper.getFileSize(editor);

    return findNextWordEnd(chars, pos, size, count, bigWord, false);
  }

  public static int findNextWordEnd(@NotNull CharSequence chars, int pos, int size, int count, boolean bigWord,
                                    boolean spaceWords) {
    int step = count >= 0 ? 1 : -1;
    count = Math.abs(count);

    int res = pos;
    for (int i = 0; i < count; i++) {
      res = findNextWordEndOne(chars, res, size, step, bigWord, spaceWords);
      if (res == pos || res == 0 || res == size - 1) {
        break;
      }
    }

    return res;
  }

  private static int findNextWordEndOne(@NotNull CharSequence chars, int pos, int size, int step, boolean bigWord,
                                        boolean spaceWords) {
    boolean found = false;
    // For forward searches, skip any current whitespace so we start at the start of a word
    if (step > 0 && pos < size - 1) {
      /*
      if (CharacterHelper.charType(chars[pos + step], false) == CharacterHelper.WHITESPACE)
      {
          if (!stayEnd)
          {
              pos += step;
          }
          pos = skipSpace(chars, pos, step, size);
      }
      */
      if (CharacterHelper.charType(chars.charAt(pos + 1), bigWord) == CharacterHelper.CharacterType.WHITESPACE &&
          !spaceWords) {
        pos = skipSpace(chars, pos + 1, step, size) - 1;
      }
      if (pos < size - 1 &&
          CharacterHelper.charType(chars.charAt(pos), bigWord) !=
          CharacterHelper.charType(chars.charAt(pos + 1), bigWord)) {
        pos += step;
      }
    }
    int res = pos;
    if (pos < 0 || pos >= size) {
      return pos;
    }
    CharacterHelper.CharacterType type = CharacterHelper.charType(chars.charAt(pos), bigWord);
    if (type == CharacterHelper.CharacterType.WHITESPACE && step >= 0 && pos < size - 1 && !spaceWords) {
      type = CharacterHelper.charType(chars.charAt(pos + 1), bigWord);
    }

    pos += step;
    while (pos >= 0 && pos < size && !found) {
      CharacterHelper.CharacterType newType = CharacterHelper.charType(chars.charAt(pos), bigWord);
      if (newType != type) {
        if (step >= 0) {
          res = pos - 1;
        }
        else if (newType == CharacterHelper.CharacterType.WHITESPACE && step < 0 && !spaceWords) {
          pos = skipSpace(chars, pos, step, size);
          res = pos;
        }
        else {
          res = pos;
        }

        found = true;
      }

      pos += step;
    }

    if (found) {
      if (res < 0) //(pos <= 0)
      {
        res = 0;
      }
      else if (res >= size) //(pos >= size)
      {
        res = size - 1;
      }
    }
    else if (pos == size) {
      res = size - 1;
    }

    return res;
  }

  /**
   * Skip whitespace starting with the supplied position.
   * <p>
   * An empty line is considered a whitespace break.
   *
   * @param chars  The text as a character array
   * @param offset The starting position
   * @param step   The direction to move
   * @param size   The size of the document
   * @return The new position. This will be the first non-whitespace character found or an empty line
   */
  public static int skipSpace(@NotNull CharSequence chars, int offset, int step, int size) {
    char prev = 0;
    while (offset >= 0 && offset < size) {
      final char c = chars.charAt(offset);
      if (c == '\n' && c == prev) {
        break;
      }
      if (CharacterHelper.charType(c, false) != CharacterHelper.CharacterType.WHITESPACE) {
        break;
      }
      prev = c;
      offset += step;
    }

    return offset;
  }

  /**
   * This locates the position with the document of the count-th occurrence of ch on the current line
   *
   * @param editor The editor to search in
   * @param caret  The caret to be searched starting from
   * @param count  The number of occurrences of ch to locate. Negative for backward searches
   * @param ch     The character on the line to find
   * @return The document offset of the matching character match, -1
   */
  public static int findNextCharacterOnLine(@NotNull Editor editor, @NotNull Caret caret, int count, char ch) {
    int line = caret.getLogicalPosition().line;
    int start = EditorHelper.getLineStartOffset(editor, line);
    int end = EditorHelper.getLineEndOffset(editor, line, true);
    CharSequence chars = editor.getDocument().getCharsSequence();
    int found = 0;
    int step = count >= 0 ? 1 : -1;
    int pos = caret.getOffset() + step;
    while (pos >= start && pos < end && pos >= 0 && pos < chars.length()) {
      if (chars.charAt(pos) == ch) {
        found++;
        if (found == Math.abs(count)) {
          break;
        }
      }
      pos += step;
    }

    if (found == Math.abs(count)) {
      return pos;
    }
    else {
      return -1;
    }
  }

  public static int findNextSentenceStart(@NotNull Editor editor, @NotNull Caret caret, int count, boolean countCurrent,
                                          boolean requireAll) {
    int dir = count > 0 ? 1 : -1;
    count = Math.abs(count);
    int total = count;
    CharSequence chars = editor.getDocument().getCharsSequence();
    int start = caret.getOffset();
    int max = EditorHelper.getFileSize(editor);

    int res = start;
    for (; count > 0 && res >= 0 && res <= max - 1; count--) {
      res = findSentenceStart(editor, chars, res, max, dir, countCurrent, count > 1);
      if (res == 0 || res == max - 1) {
        count--;
        break;
      }
    }

    if (res < 0 && (!requireAll || total == 1)) {
      res = dir > 0 ? max - 1 : 0;
    }
    else if (count > 0 && total > 1 && !requireAll) {
      res = dir > 0 ? max - 1 : 0;
    }
    else if (count > 0 && total > 1 && requireAll) {
      res = -count;
    }

    return res;
  }

  /**
   * @deprecated Use {@link #findNextParagraphLine(Editor, Caret, int, boolean)}
   */
  public static int findNextSentenceStart(@NotNull Editor editor, int count, boolean countCurrent, boolean requireAll) {
    return findNextSentenceStart(editor, editor.getCaretModel().getPrimaryCaret(), count, countCurrent, requireAll);
  }

  public static int findNextSentenceEnd(@NotNull Editor editor, @NotNull Caret caret, int count, boolean countCurrent,
                                        boolean requireAll) {
    int dir = count > 0 ? 1 : -1;
    count = Math.abs(count);
    int total = count;
    CharSequence chars = editor.getDocument().getCharsSequence();
    int start = caret.getOffset();
    int max = EditorHelper.getFileSize(editor);

    int res = start;
    for (; count > 0 && res >= 0 && res <= max - 1; count--) {
      res = findSentenceEnd(editor, chars, res, max, dir, countCurrent && count == total, count > 1);
      if (res == 0 || res == max - 1) {
        count--;
        break;
      }
    }

    if (res < 0 && (!requireAll || total == 1)) {
      res = dir > 0 ? max - 1 : 0;
    }
    else if (count > 0 && total > 1 && !requireAll) {
      res = dir > 0 ? max - 1 : 0;
    }
    else if (count > 0 && total > 1 && requireAll) {
      res = -count;
    }

    return res;
  }

  private static int findSentenceStart(@NotNull Editor editor, @NotNull CharSequence chars, int start, int max, int dir,
                                       boolean countCurrent, boolean multiple) {
    // Save off the next paragraph since a paragraph is a valid sentence.
    int lline = editor.offsetToLogicalPosition(start).line;
    int np = findNextParagraph(editor, lline, dir, false, multiple);

    int end;
    if (chars.charAt(start) == '\n' && !countCurrent) {
      end = findSentenceEnd(editor, chars, start, max, -1, false, multiple);
    }
    else {
      end = findSentenceEnd(editor, chars, start, max, -1, true, multiple);
    }
    if (end == start && countCurrent && chars.charAt(end) == '\n') {
      return end;
    }

    int pos = end - 1;
    if (end >= 0) {
      int offset = end + 1;
      while (offset < max) {
        char ch = chars.charAt(offset);
        if (!Character.isWhitespace(ch)) {
          break;
        }
        offset++;
      }

      if (dir > 0) {
        if (offset == start && countCurrent) {
          return offset;
        }
        else if (offset > start) {
          return offset;
        }
      }
      else {
        if (offset == start && countCurrent) {
          return offset;
        }
        else if (offset < start) {
          return offset;
        }
      }
    }

    if (dir > 0) {
      end = findSentenceEnd(editor, chars, start, max, dir, true, multiple);
    }
    else {
      end = findSentenceEnd(editor, chars, pos, max, dir, countCurrent, multiple);
    }

    int res = end + 1;
    if (end != -1 && (chars.charAt(end) != '\n' || !countCurrent)) {
      while (res < max) {
        char ch = chars.charAt(res);
        if (!Character.isWhitespace(ch)) {
          break;
        }
        res++;
      }
    }

    // Now let's see which to return, the sentence we found or the paragraph we found.
    // This mess returns which ever is closer to our starting point (and in the right direction).
    if (res >= 0 && np >= 0) {
      if (dir > 0) {
        if (np < res || res < start) {
          res = np;
        }
      }
      else {
        if (np > res || (res >= start && !countCurrent)) {
          res = np;
        }
      }
    }
    else if (res == -1 && np >= 0) {
      res = np;
    }
    // else we found neither, res already -1

    return res;
  }

  private static int findSentenceEnd(@NotNull Editor editor, @NotNull CharSequence chars, int start, int max, int dir,
                                     boolean countCurrent, boolean multiple) {
    if (dir > 0 && start >= EditorHelper.getFileSize(editor) - 1) {
      return -1;
    }
    else if (dir < 0 && start <= 0) {
      return -1;
    }

    // Save off the next paragraph since a paragraph is a valid sentence.
    int lline = editor.offsetToLogicalPosition(start).line;
    int np = findNextParagraph(editor, lline, dir, false, multiple);

    // Sections are also end-of-sentence markers. However, { and } in column 1 don't count.
    // Since our section implementation only supports these and form-feed chars, we'll just
    // check for form-feeds below.

    int res = -1;

    int offset = start;
    boolean found = false;
    // Search forward looking for a candidate end-of-sentence character (., !, or ?)
    while (offset >= 0 && offset < max && !found) {
      char ch = chars.charAt(offset);
      if (".!?".indexOf(ch) >= 0) {
        int end = offset; // Save where we found the punctuation.
        offset++;
        // This can be followed by any number of ), ], ", or ' characters.
        while (offset < max) {
          ch = chars.charAt(offset);
          if (")]\"'".indexOf(ch) == -1) {
            break;
          }

          offset++;
        }

        // The next character must be whitespace for this to be a valid end-of-sentence.
        if (offset >= max || Character.isWhitespace(ch)) {
          // So we have found the end of the next sentence. Now let's see if we ended
          // where we started (or further) on a back search. This will happen if we happen
          // to start this whole search already on a sentence end.
          if (offset - 1 == start && !countCurrent) {
            // Skip back to the sentence end so we can search backward from there
            // for the real previous sentence.
            offset = end;
          }
          else {
            // Yeah - we found the real end-of-sentence. Save it off.
            res = offset - 1;
            found = true;
          }
        }
        else {
          // Turned out not to be an end-of-sentence so move back to where we were.
          offset = end;
        }
      }
      else if (ch == '\n') {
        int end = offset; // Save where we found the newline.
        if (dir > 0) {
          offset++;
          while (offset < max) {
            ch = chars.charAt(offset);
            if (ch != '\n') {
              offset--;
              break;
            }
            if (offset == np && (end - 1 != start || countCurrent)) {
              break;
            }
            offset++;
          }

          if (offset == np && (end - 1 != start || countCurrent)) {
            res = end - 1;
            found = true;
          }
          else if (offset > end) {
            res = offset;
            np = res;
            found = true;
          }
          else if (offset == end) {
            if (offset > 0 && chars.charAt(offset - 1) == '\n' && countCurrent) {
              res = end;
              np = res;
              found = true;
            }
          }
        }
        else {
          if (offset > 0) {
            offset--;
            while (offset >= 0) {
              ch = chars.charAt(offset);
              if (ch != '\n') {
                offset++;
                break;
              }

              offset--;
            }
          }

          if (offset < end) {
            if (end == start && countCurrent) {
              res = end;
            }
            else {
              res = offset - 1;
            }

            found = true;
          }
        }

        offset = end;
      }
      // Form-feeds are also end-of-sentence markers.
      else if (ch == '\u000C') {
        res = offset;
        found = true;
      }

      offset += dir;
    }

    // Now let's see which to return, the sentence we found or the paragraph we found.
    // This mess returns which ever is closer to our starting point (and in the right direction).
    if (res >= 0 && np >= 0) {
      if (dir > 0) {
        if (np < res || res < start) {
          res = np;
        }
      }
      else {
        if (np > res || (res >= start && !countCurrent)) {
          res = np;
        }
      }
    }
    /*
    else if (res == -1 && np >= 0)
    {
        res = np;
    }
    */

    return res;
  }

  private static int findSentenceRangeEnd(@NotNull Editor editor, @NotNull CharSequence chars, int start, int max,
                                          int count, boolean isOuter, boolean oneway) {
    int dir = count > 0 ? 1 : -1;
    count = Math.abs(count);
    int total = count;

    boolean toggle = !isOuter;
    boolean findend = dir < 1;
    // Even = start, odd = end
    int which;
    int eprev = findSentenceEnd(editor, chars, start, max, -1, true, false);
    int enext = findSentenceEnd(editor, chars, start, max, 1, true, false);
    int sprev = findSentenceStart(editor, chars, start, max, -1, true, false);
    int snext = findSentenceStart(editor, chars, start, max, 1, true, false);
    if (snext == eprev) // On blank line
    {
      if (dir < 0 && !oneway) {
        return start;
      }

      which = 0;
      if (oneway) {
        findend = dir > 0;
      }
      else if (dir > 0 && start < max - 1 && !Character.isSpaceChar(chars.charAt(start + 1))) {
        findend = true;
      }
    }
    else if (start == snext) // On sentence start
    {
      if (dir < 0 && !oneway) {
        return start;
      }

      which = dir > 0 ? 1 : 0;
      if (dir < 0 && oneway) {
        findend = false;
      }
    }
    else if (start == enext) // On sentence end
    {
      if (dir > 0 && !oneway) {
        return start;
      }

      which = 0;
      if (dir > 0 && oneway) {
        findend = true;
      }
    }
    else if (start >= sprev && start <= enext && enext < snext) // Middle of sentence
    {
      which = dir > 0 ? 1 : 0;
    }
    else // Between sentences
    {
      which = dir > 0 ? 0 : 1;
      if (dir > 0) {
        if (oneway) {
          if (start < snext - 1) {
            findend = true;
          }
          else if (start == snext - 1) {
            count++;
          }
        }
        else {
          findend = true;
        }
      }
      else {
        if (oneway) {
          if (start > eprev + 1) {
            findend = false;
          }
          else if (start == eprev + 1) {
            count++;
          }
        }
        else {
          findend = true;
        }
      }
    }

    int res = start;
    for (; count > 0 && res >= 0 && res <= max - 1; count--) {
      if ((toggle && which % 2 == 1) || (isOuter && findend)) {
        res = findSentenceEnd(editor, chars, res, max, dir, false, total > 1);
      }
      else {
        res = findSentenceStart(editor, chars, res, max, dir, false, total > 1);
      }
      if (res == 0 || res == max - 1) {
        count--;
        break;
      }
      if (toggle) {
        if (which % 2 == 1 && dir < 0) {
          res++;
        }
        else if (which % 2 == 0 && dir > 0) {
          res--;
        }
      }

      which++;
    }

    if (res < 0 || count > 0) {
      res = dir > 0 ? max - 1 : 0;
    }
    else if (isOuter && ((dir < 0 && findend) || (dir > 0 && !findend))) {
      if (res != 0 && res != max - 1) {
        res -= dir;
      }
    }

    if (chars.charAt(res) == '\n' && res > 0 && chars.charAt(res - 1) != '\n') {
      res--;
    }

    return res;
  }

  @NotNull
  public static TextRange findSentenceRange(@NotNull Editor editor, @NotNull Caret caret, int count, boolean isOuter) {
    CharSequence chars = editor.getDocument().getCharsSequence();
    int max = EditorHelper.getFileSize(editor);
    int offset = caret.getOffset();
    int ssel = caret.getSelectionStart();
    int esel = caret.getSelectionEnd();
    if (Math.abs(esel - ssel) > 1) {
      int start;
      int end;
      // Forward selection
      if (offset == esel - 1) {
        start = ssel;
        end = findSentenceRangeEnd(editor, chars, offset, max, count, isOuter, true);

        return new TextRange(start, end);
      }
      // Backward selection
      else {
        end = esel - 1;
        start = findSentenceRangeEnd(editor, chars, offset, max, -count, isOuter, true);

        return new TextRange(end, start);
      }
    }
    else {
      int end = findSentenceRangeEnd(editor, chars, offset, max, count, isOuter, false);

      boolean space = isOuter;
      if (Character.isSpaceChar(chars.charAt(end))) {
        space = false;
      }

      int start = findSentenceRangeEnd(editor, chars, offset, max, -1, space, false);

      return new TextRange(start, end);
    }
  }

  public static int findNextParagraph(@NotNull Editor editor, @NotNull Caret caret, int count, boolean allowBlanks) {
    int line = findNextParagraphLine(editor, caret, count, allowBlanks);

    int maxline = EditorHelper.getLineCount(editor);
    if (line >= 0 && line < maxline) {
      return EditorHelper.getLineStartOffset(editor, line);
    }
    else if (line == maxline) {
      return count > 0 ? EditorHelper.getFileSize(editor) - 1 : 0;
    }
    else {
      return -1;
    }
  }

  /**
   * @deprecated To find the next paragraph, use {@link #findNextParagraph(Editor, Caret, int, boolean)}
   */
  public static int findNextParagraph(@NotNull Editor editor, int count, boolean allowBlanks) {
    return findNextParagraph(editor, editor.getCaretModel().getPrimaryCaret(), count, allowBlanks);
  }

  private static int findNextParagraph(@NotNull Editor editor, int lline, int dir, boolean allowBlanks,
                                       boolean skipLines) {
    int line = findNextParagraphLine(editor, lline, dir, allowBlanks, skipLines);

    if (line >= 0) {
      return EditorHelper.getLineStartOffset(editor, line);
    }
    else {
      return dir > 0 ? EditorHelper.getFileSize(editor) - 1 : 0;
    }
  }

  private static int findNextParagraphLine(@NotNull Editor editor, @NotNull Caret caret, int count,
                                           boolean allowBlanks) {
    int line = caret.getLogicalPosition().line;

    int maxline = EditorHelper.getLineCount(editor);
    int dir = count > 0 ? 1 : -1;
    boolean skipLines = count > 1;
    count = Math.abs(count);
    int total = count;

    for (; count > 0 && line >= 0; count--) {
      line = findNextParagraphLine(editor, line, dir, allowBlanks, skipLines);
    }

    if (total == 1 && line < 0) {
      line = dir > 0 ? maxline - 1 : 0;
    }
    else if (total > 1 && count == 0 && line < 0) {
      line = dir > 0 ? maxline - 1 : 0;
    }

    return line;
  }

  /**
   * @deprecated Use {@link #findNextParagraphLine(Editor, Caret, int, boolean)}
   */
  private static int findNextParagraphLine(@NotNull Editor editor, int count, boolean allowBlanks) {
    return findNextParagraphLine(editor, editor.getCaretModel().getPrimaryCaret(), count, allowBlanks);
  }

  private static int findNextParagraphLine(@NotNull Editor editor, int line, int dir, boolean allowBlanks,
                                           boolean skipLines) {
    int maxline = EditorHelper.getLineCount(editor);
    int res = -1;

    line = skipEmptyLines(editor, line, dir, allowBlanks);
    while (line >= 0 && line < maxline && res == -1) {
      if (EditorHelper.isLineEmpty(editor, line, allowBlanks)) {
        res = line;
        if (skipLines) {
          line = skipEmptyLines(editor, line, dir, allowBlanks);
        }
      }

      line += dir;
    }

    return res;
  }

  private static int skipEmptyLines(@NotNull Editor editor, int line, int dir, boolean allowBlanks) {
    int maxline = EditorHelper.getLineCount(editor);
    while (line >= 0 && line < maxline) {
      if (!EditorHelper.isLineEmpty(editor, line, allowBlanks)) {
        return line;
      }

      line += dir;
    }

    return line;
  }

  @Nullable
  public static TextRange findParagraphRange(@NotNull Editor editor, @NotNull Caret caret, int count, boolean isOuter) {
    int line = caret.getLogicalPosition().line;
    int maxline = EditorHelper.getLineCount(editor);
    if (logger.isDebugEnabled()) logger.debug("starting on line " + line);
    int sline;
    int eline;
    boolean fixstart = false;
    boolean fixend = false;
    if (isOuter) {
      if (EditorHelper.isLineEmpty(editor, line, true)) {
        sline = line;
      }
      else {
        sline = findNextParagraphLine(editor, caret, -1, true);
      }

      eline = findNextParagraphLine(editor, caret, count, true);
      if (eline < 0) {
        return null;
      }

      if (EditorHelper.isLineEmpty(editor, sline, true) && EditorHelper.isLineEmpty(editor, eline, true)) {
        if (sline == line) {
          eline--;
          fixstart = true;
        }
        else {
          sline++;
          fixend = true;
        }
      }
      else if (!EditorHelper.isLineEmpty(editor, eline, true) &&
               !EditorHelper.isLineEmpty(editor, sline, true) &&
               sline > 0) {
        sline--;
        fixstart = true;
      }
      else if (EditorHelper.isLineEmpty(editor, eline, true)) {
        fixend = true;
      }
      else if (EditorHelper.isLineEmpty(editor, sline, true)) {
        fixstart = true;
      }
    }
    else {
      sline = line;
      if (!EditorHelper.isLineEmpty(editor, sline, true)) {
        sline = findNextParagraphLine(editor, caret, -1, true);
        if (EditorHelper.isLineEmpty(editor, sline, true)) {
          sline++;
        }
        eline = line;
      }
      else {
        eline = line - 1;
      }

      int which = EditorHelper.isLineEmpty(editor, sline, true) ? 0 : 1;
      for (int i = 0; i < count; i++) {
        if (which % 2 == 1) {
          eline = findNextParagraphLine(editor, eline, 1, true, false) - 1;
          if (eline < 0) {
            if (i == count - 1) {
              eline = maxline - 1;
            }
            else {
              return null;
            }
          }
        }
        else {
          eline++;
        }
        which++;
      }
      fixstart = true;
      fixend = true;
    }

    if (fixstart && EditorHelper.isLineEmpty(editor, sline, true)) {
      while (sline > 0) {
        if (EditorHelper.isLineEmpty(editor, sline - 1, true)) {
          sline--;
        }
        else {
          break;
        }
      }
    }

    if (fixend && EditorHelper.isLineEmpty(editor, eline, true)) {
      while (eline < maxline - 1) {
        if (EditorHelper.isLineEmpty(editor, eline + 1, true)) {
          eline++;
        }
        else {
          break;
        }
      }
    }

    if (logger.isDebugEnabled()) {
      logger.debug("final sline=" + sline);
      logger.debug("final eline=" + eline);
    }
    int start = EditorHelper.getLineStartOffset(editor, sline);
    int end = EditorHelper.getLineStartOffset(editor, eline);

    return new TextRange(start, end);
  }

  public static int findMethodStart(@NotNull Editor editor, @NotNull Caret caret, int count) {
    return PsiHelper.findMethodStart(editor, caret.getOffset(), count);
  }

  public static int findMethodEnd(@NotNull Editor editor, @NotNull Caret caret, int count) {
    return PsiHelper.findMethodEnd(editor, caret.getOffset(), count);
  }

  @NotNull
  private static String getPairChars() {
    if (pairsChars == null) {
      ListOption lo = (ListOption)Options.getInstance().getOption("matchpairs");
      pairsChars = parseOption(lo);

      lo.addOptionChangeListener(new OptionChangeListener() {
        public void valueChange(@NotNull OptionChangeEvent event) {
          pairsChars = parseOption((ListOption)event.getOption());
        }
      });
    }

    return pairsChars;
  }

  @NotNull
  private static String parseOption(@NotNull ListOption option) {
    List<String> vals = option.values();
    if (vals == null) {
      return "";
    }
    StringBuilder res = new StringBuilder();
    for (String s : vals) {
      if (s.length() == 3) {
        res.append(s.charAt(0)).append(s.charAt(2));
      }
    }

    return res.toString();
  }

  public static class CountPosition {
    public CountPosition(int count, int position) {
      this.count = count;
      this.position = position;
    }

    public int getCount() {
      return count;
    }

    public int getPosition() {
      return position;
    }

    private final int count;
    private final int position;
  }

  @Nullable private static String pairsChars = null;
  @NotNull private static final String blockChars = "{}()[]<>";

  private static final Logger logger = Logger.getInstance(SearchHelper.class.getName());
}<|MERGE_RESOLUTION|>--- conflicted
+++ resolved
@@ -129,7 +129,7 @@
     boolean startPosInStringFound = false;
 
     if (initialPosIsInString) {
-      TextRange quoteRange = findBlockQuoteInLineRange(editor, '"', false);
+      TextRange quoteRange = findBlockQuoteInLineRange(editor, caret, '"', false);
       if (quoteRange != null) {
         int startOffset = quoteRange.getStartOffset();
         int endOffset = quoteRange.getEndOffset();
@@ -381,13 +381,8 @@
   }
 
   @Nullable
-<<<<<<< HEAD
-  public static TextRange findBlockTagRange(@NotNull Editor editor, @NotNull Caret caret, boolean isOuter) {
+  public static TextRange findBlockTagRange(@NotNull Editor editor, @NotNull Caret caret, int count, boolean isOuter) {
     final int cursorOffset = caret.getOffset();
-=======
-  public static TextRange findBlockTagRange(@NotNull Editor editor, int count, boolean isOuter) {
-    final int cursorOffset = editor.getCaretModel().getOffset();
->>>>>>> 356217a6
     int pos = cursorOffset;
     int currentCount = count;
     final CharSequence sequence = editor.getDocument().getCharsSequence();
