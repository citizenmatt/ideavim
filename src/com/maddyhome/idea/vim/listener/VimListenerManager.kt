--- conflicted
+++ resolved
@@ -336,26 +336,15 @@
     private fun clearFirstSelectionEvents(e: EditorMouseEvent) {
       if (skipNDragEvents > 0) {
         logger.debug("Mouse dragging")
-<<<<<<< HEAD
-
-        SelectionVimListenerSuppressor.lock()
-=======
->>>>>>> edc0a14e
         VimVisualTimer.swingTimer?.stop()
         mouseDragging = true
 
         val caret = e.editor.caretModel.primaryCaret
         if (onLineEnd(caret)) {
-<<<<<<< HEAD
-          caret.removeSelection()
-          caret.forceBarCursor()
-=======
-          // UX protection for case when user performs a small dragging while putting caret on line end
           SelectionVimListenerSuppressor.lock().use {
             caret.removeSelection()
-            ChangeGroup.resetCaret(e.editor, true)
+            caret.forceBarCursor()
           }
->>>>>>> edc0a14e
         }
       }
     }
