/*
 * IdeaVim - Vim emulator for IDEs based on the IntelliJ platform
 * Copyright (C) 2003-2016 The IdeaVim authors
 *
 * This program is free software: you can redistribute it and/or modify
 * it under the terms of the GNU General Public License as published by
 * the Free Software Foundation, either version 2 of the License, or
 * (at your option) any later version.
 *
 * This program is distributed in the hope that it will be useful,
 * but WITHOUT ANY WARRANTY; without even the implied warranty of
 * MERCHANTABILITY or FITNESS FOR A PARTICULAR PURPOSE. See the
 * GNU General Public License for more details.
 *
 * You should have received a copy of the GNU General Public License
 * along with this program. If not, see <http://www.gnu.org/licenses/>.
 */

package com.maddyhome.idea.vim.action.motion.object;

import com.intellij.openapi.actionSystem.DataContext;
import com.intellij.openapi.editor.Caret;
import com.intellij.openapi.editor.Editor;
import com.maddyhome.idea.vim.VimPlugin;
import com.maddyhome.idea.vim.action.motion.TextObjectAction;
import com.maddyhome.idea.vim.command.Argument;
import com.maddyhome.idea.vim.common.TextRange;
import com.maddyhome.idea.vim.handler.TextObjectActionHandler;
import org.jetbrains.annotations.NotNull;
import org.jetbrains.annotations.Nullable;

public class MotionInnerBlockTagAction extends TextObjectAction {
  public MotionInnerBlockTagAction() {
    super(new MotionInnerBlockTagAction.Handler());
  }

  private static class Handler extends TextObjectActionHandler {
    public Handler() {
      super(true);
    }

    @Override
    @Nullable
<<<<<<< HEAD
    public TextRange getRange(@NotNull Editor editor, @NotNull Caret caret, @Nullable DataContext context, int count,
                              int rawCount, @Nullable Argument argument) {
      return VimPlugin.getMotion().getBlockTagRange(editor, caret, false);
=======
    public TextRange getRange(@NotNull Editor editor, @Nullable DataContext context, int count, int rawCount,
                              @Nullable Argument argument) {
      return VimPlugin.getMotion().getBlockTagRange(editor, count, false);
>>>>>>> 356217a6
    }
  }
}<|MERGE_RESOLUTION|>--- conflicted
+++ resolved
@@ -41,15 +41,9 @@
 
     @Override
     @Nullable
-<<<<<<< HEAD
     public TextRange getRange(@NotNull Editor editor, @NotNull Caret caret, @Nullable DataContext context, int count,
                               int rawCount, @Nullable Argument argument) {
-      return VimPlugin.getMotion().getBlockTagRange(editor, caret, false);
-=======
-    public TextRange getRange(@NotNull Editor editor, @Nullable DataContext context, int count, int rawCount,
-                              @Nullable Argument argument) {
-      return VimPlugin.getMotion().getBlockTagRange(editor, count, false);
->>>>>>> 356217a6
+      return VimPlugin.getMotion().getBlockTagRange(editor, caret, count, false);
     }
   }
 }