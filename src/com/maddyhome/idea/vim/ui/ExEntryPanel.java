/*
 * IdeaVim - Vim emulator for IDEs based on the IntelliJ platform
 * Copyright (C) 2003-2019 The IdeaVim authors
 *
 * This program is free software: you can redistribute it and/or modify
 * it under the terms of the GNU General Public License as published by
 * the Free Software Foundation, either version 2 of the License, or
 * (at your option) any later version.
 *
 * This program is distributed in the hope that it will be useful,
 * but WITHOUT ANY WARRANTY; without even the implied warranty of
 * MERCHANTABILITY or FITNESS FOR A PARTICULAR PURPOSE. See the
 * GNU General Public License for more details.
 *
 * You should have received a copy of the GNU General Public License
 * along with this program. If not, see <http://www.gnu.org/licenses/>.
 */

package com.maddyhome.idea.vim.ui;

import com.intellij.ide.ui.LafManager;
import com.intellij.ide.ui.LafManagerListener;
import com.intellij.openapi.actionSystem.DataContext;
import com.intellij.openapi.application.ApplicationManager;
import com.intellij.openapi.diagnostic.Logger;
import com.intellij.openapi.editor.Editor;
import com.intellij.openapi.editor.markup.RangeHighlighter;
import com.intellij.ui.DocumentAdapter;
import com.intellij.util.IJSwingUtilities;
import com.maddyhome.idea.vim.common.TextRange;
import com.maddyhome.idea.vim.group.MotionGroup;
import com.maddyhome.idea.vim.group.SearchGroup;
import com.maddyhome.idea.vim.helper.UiHelper;
import com.maddyhome.idea.vim.option.Options;
import com.maddyhome.idea.vim.regexp.CharPointer;
import com.maddyhome.idea.vim.regexp.RegExp;
import org.jetbrains.annotations.NotNull;
import org.jetbrains.annotations.Nullable;

import javax.swing.*;
import javax.swing.event.DocumentEvent;
import javax.swing.event.DocumentListener;
import java.awt.*;
import java.awt.event.ComponentAdapter;
import java.awt.event.ComponentEvent;

/**
 * This is used to enter ex commands such as searches and "colon" commands
 */
public class ExEntryPanel extends JPanel implements LafManagerListener {
  public static ExEntryPanel getInstance() {
    if (instance == null) {
      instance = new ExEntryPanel();
    }

    return instance;
  }

  private ExEntryPanel() {
    label = new JLabel(" ");
    entry = new ExTextField();

    GridBagLayout layout = new GridBagLayout();
    GridBagConstraints gbc = new GridBagConstraints();

    setLayout(layout);
    gbc.gridx = 0;
    layout.setConstraints(this.label, gbc);
    add(this.label);
    gbc.gridx = 1;
    gbc.weightx = 1.0;
    gbc.fill = GridBagConstraints.HORIZONTAL;
    layout.setConstraints(entry, gbc);
    add(entry);

    adapter = new ComponentAdapter() {
      public void componentResized(ComponentEvent e) {
        positionPanel();
      }
    };

    new ExShortcutKeyAction(this).registerCustomShortcutSet();

    LafManager.getInstance().addLafManagerListener(this);

    updateUI();
  }

  @Override
  public void lookAndFeelChanged(@NotNull LafManager source) {
    // Calls updateUI on this and child components
    IJSwingUtilities.updateComponentTreeUI(this);
  }

  private void setFontForElements() {
    final Font font = UiHelper.getEditorFont();
    label.setFont(font);
    entry.setFont(font);
  }

  /**
   * Turns on the ex entry field for the given editor
   *
   * @param editor   The editor to use for display
   * @param context  The data context
   * @param label    The label for the ex entry (i.e. :, /, or ?)
   * @param initText The initial text for the entry
   * @param count    A holder for the ex entry count
   */
  public void activate(@NotNull Editor editor, DataContext context, @NotNull String label, String initText, int count) {
    this.label.setText(label);
    this.count = count;
    setFontForElements();
    entry.reset();
    entry.setEditor(editor, context);
    entry.setText(initText);
    entry.setType(label);
    parent = editor.getContentComponent();
    if (!ApplicationManager.getApplication().isUnitTestMode()) {
      JRootPane root = SwingUtilities.getRootPane(parent);
      oldGlass = (JComponent)root.getGlassPane();
      oldLayout = oldGlass.getLayout();
      wasOpaque = oldGlass.isOpaque();
      oldGlass.setLayout(null);
      oldGlass.setOpaque(false);
      oldGlass.add(this);
      oldGlass.addComponentListener(adapter);
      positionPanel();
      oldGlass.setVisible(true);
      if (isIncSearchEnabled(label)) {
        entry.getDocument().addDocumentListener(incSearchDocumentListener);
        caretOffset = editor.getCaretModel().getOffset();
        verticalOffset = editor.getScrollingModel().getVerticalScrollOffset();
        horizontalOffset = editor.getScrollingModel().getHorizontalScrollOffset();
      }
      entry.requestFocusInWindow();
    }
    active = true;
  }

  // Called automatically when the LAF is changed and the component is visible, and manually by the LAF listener handler
  @Override
  public void updateUI() {
    super.updateUI();

    setBorder(new ExPanelBorder());

    // Can be null when called from base constructor
    //noinspection ConstantConditions
    if (entry != null && label != null) {

      setFontForElements();

      // Label background is automatically picked up
      label.setForeground(entry.getForeground());
    }
  }

  // Entry can be null if getForeground is called during base class initialisation
  @SuppressWarnings("ConstantConditions")
  @Override
  public Color getForeground() {
    return entry != null ? entry.getForeground() : super.getForeground();
  }

  @SuppressWarnings("ConstantConditions")
  @Override
  public Color getBackground() {
    return entry != null ? entry.getBackground() : super.getBackground();
  }

  /**
   * Gets the label for the ex entry. This should be one of ":", "/", or "?"
   *
   * @return The ex entry label
   */
  public String getLabel() {
    return label.getText();
  }

  /**
   * Gets the count given during activation
   *
   * @return The count
   */
  public int getCount() {
    return count;
  }

  /**
   * Pass the keystroke on to the text edit for handling
   *
   * @param stroke The keystroke
   */
  public void handleKey(@NotNull KeyStroke stroke) {
    entry.handleKey(stroke);
  }

  private void positionPanel() {
    if (parent == null) return;

    Container scroll = SwingUtilities.getAncestorOfClass(JScrollPane.class, parent);
    int height = (int)getPreferredSize().getHeight();
    if (scroll != null) {
      Rectangle bounds = scroll.getBounds();
      bounds.translate(0, scroll.getHeight() - height);
      bounds.height = height;
      Point pos = SwingUtilities.convertPoint(scroll.getParent(), bounds.getLocation(), oldGlass);
      bounds.setLocation(pos);
      setBounds(bounds);
      repaint();
    }
  }

  /**
   * Gets the text entered by the user. This includes any initial text but does not include the label
   *
   * @return The user entered text
   */
  public String getText() {
    return entry.getText();
  }

  @NotNull
  public ExTextField getEntry() {
    return entry;
  }

  /**
   * Turns off the ex entry field and optionally puts the focus back to the original component
   */
  public void deactivate(boolean refocusOwningEditor) {
    logger.info("deactivate");
    if (!active) return;
    active = false;
<<<<<<< HEAD
=======
    entry.deactivate();
>>>>>>> e23c11f1

    if (!ApplicationManager.getApplication().isUnitTestMode()) {
      if (refocusOwningEditor && parent != null) {
        UiHelper.requestFocus(parent);
      }

      oldGlass.removeComponentListener(adapter);
      oldGlass.setVisible(false);
      oldGlass.remove(this);
      oldGlass.setOpaque(wasOpaque);
      oldGlass.setLayout(oldLayout);

      // incsearch won't change in the lifetime of this activation
      if (isIncSearchEnabled(label.getText())) {
        entry.getDocument().removeDocumentListener(incSearchDocumentListener);
        final Editor editor = entry.getEditor();
        MotionGroup.moveCaret(editor, editor.getCaretModel().getPrimaryCaret(), caretOffset);
        editor.getScrollingModel().scrollVertically(verticalOffset);
        editor.getScrollingModel().scrollHorizontally(horizontalOffset);
        if (incHighlighter != null) {
          editor.getMarkupModel().removeHighlighter(incHighlighter);
        }
      }
    }

    parent = null;
  }

  private boolean isIncSearchEnabled(@NotNull String labelText) {
    return (labelText.equals("/") || labelText.equals("?")) && Options.getInstance().isSet(Options.INCREMENTAL_SEARCH);
  }

  /**
   * Checks if the ex entry panel is currently active
   *
   * @return true if active, false if not
   */
  public boolean isActive() {
    return active;
  }

  @Nullable private JComponent parent;
  @NotNull private final JLabel label;
  @NotNull private final ExTextField entry;
  private JComponent oldGlass;
  private LayoutManager oldLayout;
  private boolean wasOpaque;
  @NotNull private final ComponentAdapter adapter;
  private int count;
  @Nullable private RangeHighlighter incHighlighter = null;
  private int verticalOffset;
  private int horizontalOffset;
  private int caretOffset;

  @NotNull private final DocumentListener incSearchDocumentListener = new DocumentAdapter() {
    @Override
    protected void textChanged(@NotNull DocumentEvent e) {
      final Editor editor = entry.getEditor();
      final boolean forwards = !label.getText().equals("?");
      if (incHighlighter != null) {
        editor.getMarkupModel().removeHighlighter(incHighlighter);
      }
      final CharPointer p = new CharPointer(entry.getText());
      final CharPointer end = RegExp.skip_regexp(new CharPointer(entry.getText()), forwards ? '/' : '?', true);
      final String pattern = p.substring(end.pointer() - p.pointer());
      final boolean ignoreCase = SearchGroup.shouldIgnoreCase(pattern, false);
      final TextRange range = SearchGroup.findNext(editor, pattern, caretOffset, ignoreCase, forwards);
      if (range != null) {
        incHighlighter = SearchGroup.highlightMatch(editor, range.getStartOffset(), range.getEndOffset(), true, pattern);
        MotionGroup.moveCaret(editor, editor.getCaretModel().getPrimaryCaret(), range.getStartOffset());
      }
      else {
        MotionGroup.moveCaret(editor, editor.getCaretModel().getPrimaryCaret(), caretOffset);
      }
    }
  };

  private boolean active;

  private static ExEntryPanel instance;
  private static final Logger logger = Logger.getInstance(ExEntryPanel.class.getName());
}<|MERGE_RESOLUTION|>--- conflicted
+++ resolved
@@ -233,10 +233,7 @@
     logger.info("deactivate");
     if (!active) return;
     active = false;
-<<<<<<< HEAD
-=======
     entry.deactivate();
->>>>>>> e23c11f1
 
     if (!ApplicationManager.getApplication().isUnitTestMode()) {
       if (refocusOwningEditor && parent != null) {
