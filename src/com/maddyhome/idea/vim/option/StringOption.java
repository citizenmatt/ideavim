--- conflicted
+++ resolved
@@ -133,13 +133,8 @@
   public void resetDefault() {
     if (!getDefaultValue().equals(value)) {
       String oldValue = getValue();
-<<<<<<< HEAD
-      value = dflt;
+      value = getDefaultValue();
       onChanged(oldValue, getValue());
-=======
-      value = getDefaultValue();
-      fireOptionChangeEvent(oldValue, getValue());
->>>>>>> 628ce16e
     }
   }
 
