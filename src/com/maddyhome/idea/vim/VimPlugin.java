/*
 * IdeaVim - Vim emulator for IDEs based on the IntelliJ platform
 * Copyright (C) 2003-2020 The IdeaVim authors
 *
 * This program is free software: you can redistribute it and/or modify
 * it under the terms of the GNU General Public License as published by
 * the Free Software Foundation, either version 2 of the License, or
 * (at your option) any later version.
 *
 * This program is distributed in the hope that it will be useful,
 * but WITHOUT ANY WARRANTY; without even the implied warranty of
 * MERCHANTABILITY or FITNESS FOR A PARTICULAR PURPOSE. See the
 * GNU General Public License for more details.
 *
 * You should have received a copy of the GNU General Public License
 * along with this program. If not, see <https://www.gnu.org/licenses/>.
 */
package com.maddyhome.idea.vim;

import com.intellij.ide.plugins.IdeaPluginDescriptor;
import com.intellij.ide.plugins.PluginManager;
import com.intellij.ide.util.PropertiesComponent;
import com.intellij.notification.Notification;
import com.intellij.notification.NotificationListener;
import com.intellij.openapi.Disposable;
import com.intellij.openapi.application.Application;
import com.intellij.openapi.application.ApplicationInfo;
import com.intellij.openapi.application.ApplicationManager;
import com.intellij.openapi.application.PermanentInstallationID;
import com.intellij.openapi.components.PersistentStateComponent;
import com.intellij.openapi.components.ServiceManager;
import com.intellij.openapi.components.State;
import com.intellij.openapi.components.Storage;
import com.intellij.openapi.diagnostic.Logger;
import com.intellij.openapi.extensions.PluginId;
import com.intellij.openapi.keymap.Keymap;
import com.intellij.openapi.keymap.ex.KeymapManagerEx;
import com.intellij.openapi.keymap.impl.DefaultKeymap;
import com.intellij.openapi.options.ShowSettingsUtil;
import com.intellij.openapi.project.Project;
import com.intellij.openapi.project.ProjectManager;
import com.intellij.openapi.ui.Messages;
import com.intellij.openapi.util.JDOMUtil;
import com.intellij.openapi.util.SystemInfo;
import com.intellij.openapi.vfs.CharsetToolkit;
import com.intellij.openapi.wm.StatusBar;
import com.intellij.openapi.wm.WindowManager;
import com.intellij.util.io.HttpRequests;
import com.maddyhome.idea.vim.ex.CommandParser;
import com.maddyhome.idea.vim.ex.vimscript.VimScriptParser;
import com.maddyhome.idea.vim.extension.VimExtensionRegistrar;
import com.maddyhome.idea.vim.group.*;
import com.maddyhome.idea.vim.group.copy.PutGroup;
import com.maddyhome.idea.vim.group.copy.YankGroup;
import com.maddyhome.idea.vim.group.visual.VisualMotionGroup;
import com.maddyhome.idea.vim.helper.MacKeyRepeat;
import com.maddyhome.idea.vim.listener.VimListenerManager;
import com.maddyhome.idea.vim.option.OptionsManager;
import com.maddyhome.idea.vim.ui.ExEntryPanel;
import com.maddyhome.idea.vim.ui.VimEmulationConfigurable;
import org.jdom.Element;
import org.jdom.JDOMException;
import org.jetbrains.annotations.NotNull;
import org.jetbrains.annotations.Nullable;

import javax.swing.event.HyperlinkEvent;
import java.awt.*;
import java.io.File;
import java.io.IOException;
import java.net.URLEncoder;
import java.util.concurrent.TimeUnit;

import static com.maddyhome.idea.vim.group.EditorGroup.EDITOR_STORE_ELEMENT;
import static com.maddyhome.idea.vim.group.KeyGroup.SHORTCUT_CONFLICTS_ELEMENT;

/**
 * This plugin attempts to emulate the key binding and general functionality of Vim and gVim. See the supplied
 * documentation for a complete list of supported and unsupported Vim emulation. The code base contains some debugging
 * output that can be enabled in necessary.
 * <p/>
 * This is an application level plugin meaning that all open projects will share a common instance of the plugin.
 * Registers and marks are shared across open projects so you can copy and paste between files of different projects.
 */
@State(name = "VimSettings", storages = {@Storage("$APP_CONFIG$/vim_settings.xml")})
public class VimPlugin implements PersistentStateComponent<Element>, Disposable {
  private static final String IDEAVIM_PLUGIN_ID = "IdeaVIM";
  private static final String IDEAVIM_STATISTICS_TIMESTAMP_KEY = "ideavim.statistics.timestamp";
<<<<<<< HEAD
  public static final int STATE_VERSION = 6;
=======
  private static final int STATE_VERSION = 6;
>>>>>>> c0038d03

  private static long lastBeepTimeMillis;

  private boolean error = false;
  private String message = null;

  private int previousStateVersion = 0;
  private String previousKeyMap = "";

  // It is enabled by default to avoid any special configuration after plugin installation
  private boolean enabled = true;

  private static final Logger LOG = Logger.getInstance(VimPlugin.class);

  private final @NotNull VimState state = new VimState();

  public void initialize() {
    LOG.debug("initComponent");

<<<<<<< HEAD
    // Initialize legacy local config.
=======
    // Initialize a legacy local config.
>>>>>>> c0038d03
    if (previousStateVersion == 5) {
      //noinspection deprecation
      VimLocalConfig.Companion.initialize();
    }
<<<<<<< HEAD
    if (enabled) turnOnPlugin();
=======
    if (enabled) {
      Application application = ApplicationManager.getApplication();
      if (application.isUnitTestMode()) {
        application.invokeAndWait(this::turnOnPlugin);
      } else {
        application.invokeLater(this::turnOnPlugin);
      }
    }
>>>>>>> c0038d03

    LOG.debug("done");
  }

  @Override
  public void dispose() {
    LOG.debug("disposeComponent");
    turnOffPlugin();
    LOG.debug("done");
  }

  /**
   * @return NotificationService as applicationService if project is null and projectService otherwise
   */
  public static @NotNull NotificationService getNotifications(@Nullable Project project) {
    if (project == null) {
      return ServiceManager.getService(NotificationService.class);
    }
    else {
      return ServiceManager.getService(project, NotificationService.class);
    }
  }

  public static @NotNull VimState getVimState() {
    return getInstance().state;
  }


  public static @NotNull MotionGroup getMotion() {
    return ServiceManager.getService(MotionGroup.class);
  }

  /**
   * Reports statistics about installed IdeaVim and enabled Vim emulation.
   * <p>
   * See https://github.com/go-lang-plugin-org/go-lang-idea-plugin/commit/5182ab4a1d01ad37f6786268a2fe5e908575a217
   */
  public static void statisticReport() {
    final PropertiesComponent propertiesComponent = PropertiesComponent.getInstance();
    final long lastUpdate = propertiesComponent.getOrInitLong(IDEAVIM_STATISTICS_TIMESTAMP_KEY, 0);
    final boolean outOfDate = lastUpdate == 0 || System.currentTimeMillis() - lastUpdate > TimeUnit.DAYS.toMillis(1);
    if (outOfDate && isEnabled()) {
      ApplicationManager.getApplication().executeOnPooledThread(() -> {
        try {
          final String buildNumber = ApplicationInfo.getInstance().getBuild().asString();
          final String version = URLEncoder.encode(getVersion(), CharsetToolkit.UTF8);
          final String os = URLEncoder.encode(SystemInfo.OS_NAME + " " + SystemInfo.OS_VERSION, CharsetToolkit.UTF8);
          final String uid = PermanentInstallationID.get();
          final String url = "https://plugins.jetbrains.com/plugins/list" +
                             "?pluginId=" +
                             IDEAVIM_PLUGIN_ID +
                             "&build=" +
                             buildNumber +
                             "&pluginVersion=" +
                             version +
                             "&os=" +
                             os +
                             "&uuid=" +
                             uid;
          PropertiesComponent.getInstance()
            .setValue(IDEAVIM_STATISTICS_TIMESTAMP_KEY, String.valueOf(System.currentTimeMillis()));
          HttpRequests.request(url).connect(request -> {
            LOG.info("Sending statistics: " + url);
            try {
              JDOMUtil.load(request.getInputStream());
            }
            catch (JDOMException e) {
              LOG.warn(e);
            }
            return null;
          });
        }
        catch (IOException e) {
          LOG.warn(e);
        }
      });
    }
  }

  public static @NotNull ChangeGroup getChange() {
    return ServiceManager.getService(ChangeGroup.class);
  }

  public static @NotNull CommandGroup getCommand() {
    return ServiceManager.getService(CommandGroup.class);
  }

  public static @NotNull MarkGroup getMark() {
    return ServiceManager.getService(MarkGroup.class);
  }

  public static @NotNull RegisterGroup getRegister() {
    return ServiceManager.getService(RegisterGroup.class);
  }

  public static @Nullable RegisterGroup getRegisterIfCreated() {
    return ServiceManager.getServiceIfCreated(RegisterGroup.class);
  }

  public static @NotNull FileGroup getFile() {
    return ServiceManager.getService(FileGroup.class);
  }

  public static @NotNull SearchGroup getSearch() {
    return ServiceManager.getService(SearchGroup.class);
  }

  public static @Nullable SearchGroup getSearchIfCreated() {
    return ServiceManager.getServiceIfCreated(SearchGroup.class);
  }

  public static @NotNull ProcessGroup getProcess() {
    return ServiceManager.getService(ProcessGroup.class);
  }

  public static @NotNull MacroGroup getMacro() {
    return ServiceManager.getService(MacroGroup.class);
  }

  public static @NotNull DigraphGroup getDigraph() {
    return ServiceManager.getService(DigraphGroup.class);
  }

  public static @NotNull HistoryGroup getHistory() {
    return ServiceManager.getService(HistoryGroup.class);
  }

  public static @NotNull KeyGroup getKey() {
    return ServiceManager.getService(KeyGroup.class);
  }

  public static @Nullable KeyGroup getKeyIfCreated() {
    return ServiceManager.getServiceIfCreated(KeyGroup.class);
  }

  public static @NotNull WindowGroup getWindow() {
    return ServiceManager.getService(WindowGroup.class);
  }

  public static @NotNull EditorGroup getEditor() {
    return ServiceManager.getService(EditorGroup.class);
  }

  public static @Nullable EditorGroup getEditorIfCreated() {
    return ServiceManager.getServiceIfCreated(EditorGroup.class);
  }

  public static @NotNull VisualMotionGroup getVisualMotion() {
    return ServiceManager.getService(VisualMotionGroup.class);
  }

  public static @NotNull YankGroup getYank() {
    return ServiceManager.getService(YankGroup.class);
  }

  public static @NotNull PutGroup getPut() {
    return ServiceManager.getService(PutGroup.class);
  }

<<<<<<< HEAD
  @Override
  public Element getState() {
    LOG.debug("Saving state");

    final Element element = new Element("ideavim");
    // Save whether the plugin is enabled or not
    final Element state = new Element("state");
    state.setAttribute("version", Integer.toString(STATE_VERSION));
    state.setAttribute("enabled", Boolean.toString(enabled));
    element.addContent(state);

    this.state.saveData(element);

    return element;
  }

=======
>>>>>>> c0038d03
  private static @NotNull NotificationService getNotifications() {
    return getNotifications(null);
  }

  private boolean ideavimrcRegistered = false;

  private void registerIdeavimrc() {
    if (ideavimrcRegistered) return;
    ideavimrcRegistered = true;

    if (!ApplicationManager.getApplication().isUnitTestMode()) {
      final File ideaVimRc = VimScriptParser.findIdeaVimRc();
      if (ideaVimRc != null) {
        VimScriptParser.executeFile(ideaVimRc);
      }
    }
  }

  public static @NotNull PluginId getPluginId() {
    return PluginId.getId(IDEAVIM_PLUGIN_ID);
  }

  // [VERSION UPDATE] 193+ remove suppress
  @SuppressWarnings({"MissingRecentApi", "UnstableApiUsage"})
  public static @NotNull String getVersion() {
    final IdeaPluginDescriptor plugin = PluginManager.getPlugin(getPluginId());
    if (!ApplicationManager.getApplication().isInternal()) {
      return plugin != null ? plugin.getVersion() : "SNAPSHOT";
    }
    else {
      return "INTERNAL" + (plugin != null ? " - " + plugin.getVersion() : "");
    }
  }

  public static boolean isEnabled() {
    return getInstance().enabled;
  }

  public static void setEnabled(final boolean enabled) {
    if (isEnabled() == enabled) return;

    if (!enabled) {
      getInstance().turnOffPlugin();
    }

    getInstance().enabled = enabled;

    if (enabled) {
      getInstance().turnOnPlugin();
    }

    VimStatusBar.INSTANCE.update();
  }

  public static boolean isError() {
    return getInstance().error;
  }

  public static String getMessage() {
    return getInstance().message;
  }

  /**
   * Indicate to the user that an error has occurred. Just beep.
   */
  public static void indicateError() {
    if (ApplicationManager.getApplication().isUnitTestMode()) {
      getInstance().error = true;
    }
    else if (!OptionsManager.INSTANCE.getVisualbell().isSet()) {
      // Vim only allows a beep once every half second - :help 'visualbell'
      final long currentTimeMillis = System.currentTimeMillis();
      if (currentTimeMillis - lastBeepTimeMillis > 500) {
        Toolkit.getDefaultToolkit().beep();
        lastBeepTimeMillis = currentTimeMillis;
      }
    }
  }

  public static void clearError() {
    if (ApplicationManager.getApplication().isUnitTestMode()) {
      getInstance().error = false;
    }
  }

  public static void showMode(String msg) {
    showMessage(msg);
  }

  public static void showMessage(@Nullable String msg) {
    if (ApplicationManager.getApplication().isUnitTestMode()) {
      getInstance().message = msg;
    }
    ProjectManager pm = ProjectManager.getInstance();
    Project[] projects = pm.getOpenProjects();
    for (Project project : projects) {
      StatusBar bar = WindowManager.getInstance().getStatusBar(project);
      if (bar != null) {
        if (msg == null || msg.length() == 0) {
          bar.setInfo("");
        }
        else {
          bar.setInfo("VIM - " + msg);
        }
      }
    }
  }

  public static @NotNull VimPlugin getInstance() {
    return ServiceManager.getService(VimPlugin.class);
  }

  private void turnOnPlugin() {
    ApplicationManager.getApplication().invokeLater(this::updateState);

    getEditor().turnOn();
    getSearch().turnOn();
    VimListenerManager.INSTANCE.turnOn();

    // Register vim actions in command mode
    RegisterActions.registerActions();

    // Register ex handlers
    CommandParser.getInstance().registerHandlers();

    // Register extensions
    VimExtensionRegistrar.registerExtensions();

    // Execute ~/.ideavimrc
    registerIdeavimrc();
  }

  private void turnOffPlugin() {
    KeyHandler.getInstance().fullReset(null);

    // Unregister vim actions in command mode
    RegisterActions.unregisterActions();

    // Unregister ex handlers
    CommandParser.getInstance().unregisterHandlers();

    EditorGroup editorGroup = getEditorIfCreated();
    if (editorGroup != null) {
      editorGroup.turnOff();
    }
    SearchGroup searchGroup = getSearchIfCreated();
    if (searchGroup != null) {
      searchGroup.turnOff();
    }
    VimListenerManager.INSTANCE.turnOff();
    ExEntryPanel.fullReset();
  }

  private boolean stateUpdated = false;

  private void updateState() {
    if (stateUpdated) return;
    if (isEnabled() && !ApplicationManager.getApplication().isUnitTestMode()) {
      stateUpdated = true;
      if (SystemInfo.isMac) {
        final MacKeyRepeat keyRepeat = MacKeyRepeat.getInstance();
        final Boolean enabled = keyRepeat.isEnabled();
        final Boolean isKeyRepeat = getEditor().isKeyRepeat();
        if ((enabled == null || !enabled) && (isKeyRepeat == null || isKeyRepeat)) {
          if (VimPlugin.getNotifications().enableRepeatingMode() == Messages.YES) {
            getEditor().setKeyRepeat(true);
            keyRepeat.setEnabled(true);
          }
          else {
            getEditor().setKeyRepeat(false);
          }
        }
      }
      if (previousStateVersion > 0 && previousStateVersion < 3) {
        final KeymapManagerEx manager = KeymapManagerEx.getInstanceEx();
        Keymap keymap = null;
        if (previousKeyMap != null) {
          keymap = manager.getKeymap(previousKeyMap);
        }
        if (keymap == null) {
          keymap = manager.getKeymap(DefaultKeymap.getInstance().getDefaultKeymapName());
        }
        assert keymap != null : "Default keymap not found";
        VimPlugin.getNotifications().specialKeymap(keymap, new NotificationListener.Adapter() {
          @Override
          protected void hyperlinkActivated(@NotNull Notification notification, @NotNull HyperlinkEvent e) {
            ShowSettingsUtil.getInstance().editConfigurable((Project)null, new VimEmulationConfigurable());
          }
        });
        manager.setActiveKeymap(keymap);
      }
      if (previousStateVersion > 0 && previousStateVersion < 4) {
        VimPlugin.getNotifications().noVimrcAsDefault();
      }
    }
  }

  @Override
  public void loadState(final @NotNull Element element) {
    LOG.debug("Loading state");

    // Restore whether the plugin is enabled or not
    Element state = element.getChild("state");
    if (state != null) {
      try {
        previousStateVersion = Integer.parseInt(state.getAttributeValue("version"));
      }
      catch (NumberFormatException ignored) {
      }
      enabled = Boolean.parseBoolean(state.getAttributeValue("enabled"));
      previousKeyMap = state.getAttributeValue("keymap");
    }

    legacyStateLoading(element);
    this.state.readData(element);
  }

<<<<<<< HEAD
=======
  @Override
  public Element getState() {
    LOG.debug("Saving state");

    final Element element = new Element("ideavim");
    // Save whether the plugin is enabled or not
    final Element state = new Element("state");
    state.setAttribute("version", Integer.toString(STATE_VERSION));
    state.setAttribute("enabled", Boolean.toString(enabled));
    element.addContent(state);

    this.state.saveData(element);

    return element;
  }

>>>>>>> c0038d03
  private void legacyStateLoading(@NotNull Element element) {
    if (previousStateVersion > 0 && previousStateVersion < 5) {
      // Migrate settings from 4 to 5 version
      getMark().readData(element);
      getRegister().readData(element);
      getSearch().readData(element);
      getHistory().readData(element);
    }
    if (element.getChild(SHORTCUT_CONFLICTS_ELEMENT) != null) {
      getKey().readData(element);
    }
    if (element.getChild(EDITOR_STORE_ELEMENT) != null) {
      getEditor().readData(element);
    }
  }
}<|MERGE_RESOLUTION|>--- conflicted
+++ resolved
@@ -85,11 +85,7 @@
 public class VimPlugin implements PersistentStateComponent<Element>, Disposable {
   private static final String IDEAVIM_PLUGIN_ID = "IdeaVIM";
   private static final String IDEAVIM_STATISTICS_TIMESTAMP_KEY = "ideavim.statistics.timestamp";
-<<<<<<< HEAD
-  public static final int STATE_VERSION = 6;
-=======
   private static final int STATE_VERSION = 6;
->>>>>>> c0038d03
 
   private static long lastBeepTimeMillis;
 
@@ -109,18 +105,11 @@
   public void initialize() {
     LOG.debug("initComponent");
 
-<<<<<<< HEAD
-    // Initialize legacy local config.
-=======
     // Initialize a legacy local config.
->>>>>>> c0038d03
     if (previousStateVersion == 5) {
       //noinspection deprecation
       VimLocalConfig.Companion.initialize();
     }
-<<<<<<< HEAD
-    if (enabled) turnOnPlugin();
-=======
     if (enabled) {
       Application application = ApplicationManager.getApplication();
       if (application.isUnitTestMode()) {
@@ -129,7 +118,6 @@
         application.invokeLater(this::turnOnPlugin);
       }
     }
->>>>>>> c0038d03
 
     LOG.debug("done");
   }
@@ -289,25 +277,6 @@
     return ServiceManager.getService(PutGroup.class);
   }
 
-<<<<<<< HEAD
-  @Override
-  public Element getState() {
-    LOG.debug("Saving state");
-
-    final Element element = new Element("ideavim");
-    // Save whether the plugin is enabled or not
-    final Element state = new Element("state");
-    state.setAttribute("version", Integer.toString(STATE_VERSION));
-    state.setAttribute("enabled", Boolean.toString(enabled));
-    element.addContent(state);
-
-    this.state.saveData(element);
-
-    return element;
-  }
-
-=======
->>>>>>> c0038d03
   private static @NotNull NotificationService getNotifications() {
     return getNotifications(null);
   }
@@ -525,8 +494,6 @@
     this.state.readData(element);
   }
 
-<<<<<<< HEAD
-=======
   @Override
   public Element getState() {
     LOG.debug("Saving state");
@@ -543,7 +510,6 @@
     return element;
   }
 
->>>>>>> c0038d03
   private void legacyStateLoading(@NotNull Element element) {
     if (previousStateVersion > 0 && previousStateVersion < 5) {
       // Migrate settings from 4 to 5 version
