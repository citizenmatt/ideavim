/*
 * IdeaVim - Vim emulator for IDEs based on the IntelliJ platform
 * Copyright (C) 2003-2020 The IdeaVim authors
 *
 * This program is free software: you can redistribute it and/or modify
 * it under the terms of the GNU General Public License as published by
 * the Free Software Foundation, either version 2 of the License, or
 * (at your option) any later version.
 *
 * This program is distributed in the hope that it will be useful,
 * but WITHOUT ANY WARRANTY; without even the implied warranty of
 * MERCHANTABILITY or FITNESS FOR A PARTICULAR PURPOSE. See the
 * GNU General Public License for more details.
 *
 * You should have received a copy of the GNU General Public License
 * along with this program. If not, see <https://www.gnu.org/licenses/>.
 */

package org.jetbrains.plugins.ideavim.action

import com.maddyhome.idea.vim.VimPlugin
import com.maddyhome.idea.vim.command.CommandState
import com.maddyhome.idea.vim.command.MappingMode
import com.maddyhome.idea.vim.helper.StringHelper
import com.maddyhome.idea.vim.helper.StringHelper.parseKeys
import com.maddyhome.idea.vim.key.MappingOwner
import junit.framework.TestCase
import org.jetbrains.plugins.ideavim.VimTestCase

class ResetModeActionTest : VimTestCase() {
  private val owner = MappingOwner.Plugin.get("ResetModeActionTest")

  fun `test reset from normal mode`() {
    val keys = StringHelper.parseKeys("<C-\\><C-N>")
    val before = "A Discovery"
    val after = "A Discovery"
    doTest(keys, before, after, CommandState.Mode.COMMAND, CommandState.SubMode.NONE)
    TestCase.assertFalse(myFixture.editor.selectionModel.hasSelection())
  }

  fun `test reset from insert mode`() {
    val keys = StringHelper.parseKeys("i", "<C-\\><C-N>")
    val before = "A Discovery"
    val after = "A Discovery"
    doTest(keys, before, after, CommandState.Mode.COMMAND, CommandState.SubMode.NONE)
    TestCase.assertFalse(myFixture.editor.selectionModel.hasSelection())
  }

  fun `test reset from visual mode`() {
    val keys = StringHelper.parseKeys("V", "<C-\\><C-N>")
    val before = "A Discovery"
    val after = "A Discovery"
    doTest(keys, before, after, CommandState.Mode.COMMAND, CommandState.SubMode.NONE)
    TestCase.assertFalse(myFixture.editor.selectionModel.hasSelection())
  }

  fun `test reset from select mode`() {
    val keys = StringHelper.parseKeys("gH", "<C-\\><C-N>")
    val before = "A Discovery"
    val after = "A Discovery"
    doTest(keys, before, after, CommandState.Mode.COMMAND, CommandState.SubMode.NONE)
    TestCase.assertFalse(myFixture.editor.selectionModel.hasSelection())
  }

  fun `test reset from operator-pending mode`() {
    val keys = StringHelper.parseKeys("d", "<C-\\><C-N>")
    val before = "A Discovery"
    val after = "A Discovery"
    doTest(keys, before, after, CommandState.Mode.COMMAND, CommandState.SubMode.NONE)
    TestCase.assertFalse(myFixture.editor.selectionModel.hasSelection())
  }

<<<<<<< HEAD
  fun `test delete command after resetting operator-pending mode`() {
    val keys = StringHelper.parseKeys("d", "<C-\\><C-N>", "dw")
=======
  fun `test reset from operator-pending mode with delete`() {
    val keys = StringHelper.parseKeys("d<Esc>dw")
>>>>>>> e222294c
    val before = "A Discovery"
    val after = "Discovery"
    doTest(keys, before, after, CommandState.Mode.COMMAND, CommandState.SubMode.NONE)
    TestCase.assertFalse(myFixture.editor.selectionModel.hasSelection())
  }
<<<<<<< HEAD

  fun `test delete command after resetting operator-pending mode with esc`() {
    val keys = StringHelper.parseKeys("d", "<Esc>", "dw")
    val before = "A Discovery"
    val after = "Discovery"
    doTest(keys, before, after, CommandState.Mode.COMMAND, CommandState.SubMode.NONE)
    TestCase.assertFalse(myFixture.editor.selectionModel.hasSelection())
  }

  fun `test delete command after resetting operator-pending mode with ctrl open bracket`() {
    val keys = StringHelper.parseKeys("d", "<C-[>", "dw")
    val before = "A Discovery"
    val after = "Discovery"
    doTest(keys, before, after, CommandState.Mode.COMMAND, CommandState.SubMode.NONE)
    TestCase.assertFalse(myFixture.editor.selectionModel.hasSelection())
  }

  fun `test delete command after resetting operator-pending mode with mapping`() {
    VimPlugin.getKey()
      .putKeyMapping(MappingMode.NVO, parseKeys("<C-D>"), owner, parseKeys("<Esc>"), false)

    val keys = StringHelper.parseKeys("d", "<C-D>", "dw")
    val before = "A Discovery"
    val after = "Discovery"
    doTest(keys, before, after, CommandState.Mode.COMMAND, CommandState.SubMode.NONE)
    TestCase.assertFalse(myFixture.editor.selectionModel.hasSelection())
  }

  fun `test non-delete commands after resetting operator-pending mode`() {
    val keys = StringHelper.parseKeys("c", "<C-\\><C-N>", "another")
    val before = "A Discovery"
    val after = "Another Discovery"
    doTest(keys, before, after, CommandState.Mode.INSERT, CommandState.SubMode.NONE)
    TestCase.assertFalse(myFixture.editor.selectionModel.hasSelection())
  }

=======
>>>>>>> e222294c
}<|MERGE_RESOLUTION|>--- conflicted
+++ resolved
@@ -70,19 +70,21 @@
     TestCase.assertFalse(myFixture.editor.selectionModel.hasSelection())
   }
 
-<<<<<<< HEAD
-  fun `test delete command after resetting operator-pending mode`() {
-    val keys = StringHelper.parseKeys("d", "<C-\\><C-N>", "dw")
-=======
   fun `test reset from operator-pending mode with delete`() {
     val keys = StringHelper.parseKeys("d<Esc>dw")
->>>>>>> e222294c
     val before = "A Discovery"
     val after = "Discovery"
     doTest(keys, before, after, CommandState.Mode.COMMAND, CommandState.SubMode.NONE)
     TestCase.assertFalse(myFixture.editor.selectionModel.hasSelection())
   }
-<<<<<<< HEAD
+
+  fun `test delete command after resetting operator-pending mode`() {
+    val keys = StringHelper.parseKeys("d", "<C-\\><C-N>", "dw")
+    val before = "A Discovery"
+    val after = "Discovery"
+    doTest(keys, before, after, CommandState.Mode.COMMAND, CommandState.SubMode.NONE)
+    TestCase.assertFalse(myFixture.editor.selectionModel.hasSelection())
+  }
 
   fun `test delete command after resetting operator-pending mode with esc`() {
     val keys = StringHelper.parseKeys("d", "<Esc>", "dw")
@@ -118,7 +120,4 @@
     doTest(keys, before, after, CommandState.Mode.INSERT, CommandState.SubMode.NONE)
     TestCase.assertFalse(myFixture.editor.selectionModel.hasSelection())
   }
-
-=======
->>>>>>> e222294c
 }