--- conflicted
+++ resolved
@@ -10,14 +10,6 @@
 
 public interface VimEditorGroup {
   public fun notifyIdeaJoin(editor: VimEditor)
-<<<<<<< HEAD
-  public fun localEditors(): Collection<VimEditor>
-  public fun localEditors(buffer: VimDocument): Collection<VimEditor>
-
-  // TODO find a better place for methods below. Maybe make CaretVisualAttributesHelper abstract?
-  public fun updateCaretsVisualAttributes(editor: VimEditor)
-  public fun updateCaretsVisualPosition(editor: VimEditor)
-=======
 
   /**
    * Get a collection of all editors, including those that have not yet been initialised.
@@ -63,5 +55,8 @@
    * hidden editors that are used to handle requests from Code With Me guests.
    */
   public fun getEditors(buffer: VimDocument): Collection<VimEditor>
->>>>>>> bc808403
+
+  // TODO find a better place for methods below. Maybe make CaretVisualAttributesHelper abstract?
+  public fun updateCaretsVisualAttributes(editor: VimEditor)
+  public fun updateCaretsVisualPosition(editor: VimEditor)
 }