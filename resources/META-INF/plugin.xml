<idea-plugin url="http://plugins.jetbrains.com/plugin/164">
  <name>IdeaVim</name>
  <id>IdeaVIM</id>
  <change-notes><![CDATA[
      <p>To be released:</p>
      <ul>
        <li>Support for <code>it</code> and <code>at</code> tag block selection</li>
<<<<<<< HEAD
        <li>Support for <code>insearch</code> option for showing search results while typing</li>
=======
        <li>Support for vim-surround commands <code>ys</code>, <code>cs</code>, <code>ds</code>, <code>S</code>, enable it with <code>set surround</code> in your ~/.ideavimrc</li>
>>>>>>> a3b4aecd
        <li>Various bug fixes</li>
      </ul>
      <p>0.44:</p>
      <ul>
        <li>Fixed typing keys in completion menus and typing with the plugin disabled</li>
      </ul>
      <p>0.43:</p>
      <ul>
        <li>Fixed running the plugin with Java 6</li>
      </ul>
      <p>0.42:</p>
      <ul>
        <li>Fixed move commands in read-only files</li>
      </ul>
      <p>0.41:</p>
      <ul>
        <li>Various bug fixes</li>
      </ul>
      <p>0.40:</p>
      <ul>
        <li>Support for <code>mapleader</code></li>
        <li>Support comments in <code>%</code> brace matching</li>
        <li>Various bug fixes</li>
      </ul>
      <p>0.39:</p>
      <ul>
        <li>Various bug fixes</li>
      </ul>
      <p>0.38:</p>
      <ul>
        <li>Support for <code>:action</code> and <code>:actionlist</code> for executing arbitrary IDE actions</li>
        <li>Support for <code>number</code> and <code>relativenumber</code> options</li>
        <li>Support for <code>clipboard=unnamed</code> option</li>
        <li>Various bug fixes</li>
      </ul>
      <p>0.37:</p>
      <ul>
        <li>Various bug fixes</li>
      </ul>
      <p>0.36:</p>
      <ul>
        <li>Window commands from the <code>&lt;C-W&gt;</code> family</li>
        <li>Support for <code>:split</code>/<code>:vsplit</code> commands</li>
        <li>Fixed visual block selection mode</li>
        <li>Various bug fixes</li>
      </ul>
      <p>See also the complete <a href="https://github.com/JetBrains/ideavim/blob/master/CHANGES.md">changelog</a>.</p>
    ]]></change-notes>
  <description><![CDATA[
      <p>Build @VERSION@-@BUILD-NUMBER@</p>
      <p>Vim emulation plug-in for IDEs based on the IntelliJ platform.</p>
      <p>IdeaVim supports many Vim features including normal/insert/visual modes, motion keys, deletion/changing, marks, registers, some Ex commands, Vim regexps, configuration via ~/.ideavimrc, macros, window commands, etc.</p>
      <p>See also:</p>
      <ul>
        <li><a href="https://github.com/JetBrains/ideavim">GitHub repository</a>: documentation and contributing</li>
        <li><a href="http://youtrack.jetbrains.com/issues/VIM">Issue tracker</a>: feature requests and bug reports</li>
      </ul>
    ]]></description>
  <version>SNAPSHOT</version>
  <vendor>JetBrains</vendor>

  <idea-version since-build="143.0"/>

  <!-- Mark the plugin as compatible with RubyMine and other products based on the IntelliJ platform -->
  <depends>com.intellij.modules.lang</depends>
  <resource-bundle xmlns="">messages</resource-bundle>

  <application-components>
    <component>
      <implementation-class>com.maddyhome.idea.vim.VimPlugin</implementation-class>
    </component>
  </application-components>

  <extensionPoints>
    <extensionPoint qualifiedName="IdeaVIM.vimExtension" interface="com.maddyhome.idea.vim.extension.VimExtension"/>
  </extensionPoints>

  <extensions defaultExtensionNs="com.intellij">
    <errorHandler implementation="com.intellij.diagnostic.ITNReporter"/>
    <applicationConfigurable instance="com.maddyhome.idea.vim.ui.VimEmulationConfigurable"/>
  </extensions>

  <extensions defaultExtensionNs="IdeaVIM">
    <vimExtension implementation="com.maddyhome.idea.vim.extension.surround.VimSurroundExtension"/>
  </extensions>

  <actions>
    <action id="VimPluginToggle" class="com.maddyhome.idea.vim.action.VimPluginToggleAction" text="Vim Emulator" description="Toggle the Vim Plugin On/Off">
      <keyboard-shortcut first-keystroke="control alt V" keymap="$default"/>
      <add-to-group group-id="ToolsMenu" anchor="last"/>
    </action>

    <!-- Motions -->
    <action id="VimMotionPreviousTab" class="com.maddyhome.idea.vim.action.motion.tabs.MotionPreviousTabAction" text="Move to Previous Tab"/>
    <action id="VimMotionNextTab" class="com.maddyhome.idea.vim.action.motion.tabs.MotionNextTabAction" text="Move to Next Tab"/>
    <!-- Left/Right -->
    <action id="VimMotionColumn" class="com.maddyhome.idea.vim.action.motion.leftright.MotionColumnAction" text="Move to Column"/>
    <action id="VimMotionFirstColumn" class="com.maddyhome.idea.vim.action.motion.leftright.MotionFirstColumnAction" text="Start of Line"/>
    <action id="VimMotionFirstScreenColumn" class="com.maddyhome.idea.vim.action.motion.leftright.MotionFirstScreenColumnAction" text="Start of Screen Line"/>
    <action id="VimMotionFirstNonSpace" class="com.maddyhome.idea.vim.action.motion.leftright.MotionFirstNonSpaceAction" text="First Character of Line"/>
    <action id="VimMotionFirstScreenNonSpace" class="com.maddyhome.idea.vim.action.motion.leftright.MotionFirstScreenNonSpaceAction" text="First Character of Screen Line"/>
    <action id="VimMotionLastColumn" class="com.maddyhome.idea.vim.action.motion.leftright.MotionLastColumnAction" text="End of Line"/>
    <action id="VimMotionLastScreenColumn" class="com.maddyhome.idea.vim.action.motion.leftright.MotionLastScreenColumnAction" text="End of Screen Line"/>
    <action id="VimMotionLastMatchChar" class="com.maddyhome.idea.vim.action.motion.leftright.MotionLastMatchCharAction" text="Repeat Last Character Match"/>
    <action id="VimMotionLastMatchCharReverse" class="com.maddyhome.idea.vim.action.motion.leftright.MotionLastMatchCharReverseAction" text="Repeat Last Character Match in Reverse"/>
    <action id="VimMotionLastNonSpace" class="com.maddyhome.idea.vim.action.motion.leftright.MotionLastNonSpaceAction" text="Last Character of Line"/>
    <action id="VimMotionLeft" class="com.maddyhome.idea.vim.action.motion.leftright.MotionLeftAction" text="Left"/>
    <action id="VimMotionLeftWrap" class="com.maddyhome.idea.vim.action.motion.leftright.MotionLeftWrapAction" text="Left"/>
    <action id="VimMotionLeftMatchChar" class="com.maddyhome.idea.vim.action.motion.leftright.MotionLeftMatchCharAction" text="Move Left to Character"/>
    <action id="VimMotionLeftTillMatchChar" class="com.maddyhome.idea.vim.action.motion.leftright.MotionLeftTillMatchCharAction" text="Move Left till Character"/>
    <action id="VimMotionMiddleColumn" class="com.maddyhome.idea.vim.action.motion.leftright.MotionMiddleColumnAction" text="Middle of Screen"/>
    <action id="VimMotionRight" class="com.maddyhome.idea.vim.action.motion.leftright.MotionRightAction" text="Right"/>
    <action id="VimMotionRightWrap" class="com.maddyhome.idea.vim.action.motion.leftright.MotionRightWrapAction" text="Right"/>
    <action id="VimMotionRightMatchChar" class="com.maddyhome.idea.vim.action.motion.leftright.MotionRightMatchCharAction" text="Move Right to Character"/>
    <action id="VimMotionRightTillMatchChar" class="com.maddyhome.idea.vim.action.motion.leftright.MotionRightTillMatchCharAction" text="Move Right till Character"/>
    <!-- Up/Down -->
    <action id="VimMotionDown" class="com.maddyhome.idea.vim.action.motion.updown.MotionDownAction" text="Down"/>
    <action id="VimMotionDownFirstNonSpace" class="com.maddyhome.idea.vim.action.motion.updown.MotionDownFirstNonSpaceAction" text="Down to First non-Space"/>
    <action id="VimMotionDownLess1FirstNonSpace" class="com.maddyhome.idea.vim.action.motion.updown.MotionDownLess1FirstNonSpaceAction" text="Down to First non-Space"/>
    <action id="VimMotionGotoLineFirst" class="com.maddyhome.idea.vim.action.motion.updown.MotionGotoLineFirstAction" text="Goto Line"/>
    <action id="VimMotionGotoLineLast" class="com.maddyhome.idea.vim.action.motion.updown.MotionGotoLineLastAction" text="Goto Line"/>
    <action id="VimMotionGotoLineLastEnd" class="com.maddyhome.idea.vim.action.motion.updown.MotionGotoLineLastEndAction" text="Goto Line End"/>
    <action id="VimMotionPercentOrMatch" class="com.maddyhome.idea.vim.action.motion.updown.MotionPercentOrMatchAction" text="Percent Down or Match"/>
    <action id="VimMotionUp" class="com.maddyhome.idea.vim.action.motion.updown.MotionUpAction" text="Up"/>
    <action id="VimMotionUpFirstNonSpace" class="com.maddyhome.idea.vim.action.motion.updown.MotionUpFirstNonSpaceAction" text="Up to First non-Space"/>
    <!-- Text -->
    <action id="VimMotionCamelEndLeft" class="com.maddyhome.idea.vim.action.motion.text.MotionCamelEndLeftAction" text="Camel Word End Left"/>
    <action id="VimMotionCamelEndRight" class="com.maddyhome.idea.vim.action.motion.text.MotionCamelEndRightAction" text="Camel Word End Right"/>
    <action id="VimMotionCamelLeft" class="com.maddyhome.idea.vim.action.motion.text.MotionCamelLeftAction" text="Camel Word Left"/>
    <action id="VimMotionCamelRight" class="com.maddyhome.idea.vim.action.motion.text.MotionCamelRightAction" text="Camel Word Right"/>
    <action id="VimMotionNthCharacter" class="com.maddyhome.idea.vim.action.motion.text.MotionNthCharacterAction" text="Nth Character"/>
    <action id="VimMotionWordEndLeft" class="com.maddyhome.idea.vim.action.motion.text.MotionWordEndLeftAction" text="Word End Left"/>
    <action id="VimMotionBigWordEndLeft" class="com.maddyhome.idea.vim.action.motion.text.MotionBigWordEndLeftAction" text="BigWord End Left"/>
    <action id="VimMotionWordEndRight" class="com.maddyhome.idea.vim.action.motion.text.MotionWordEndRightAction" text="Word End Right"/>
    <action id="VimMotionBigWordEndRight" class="com.maddyhome.idea.vim.action.motion.text.MotionBigWordEndRightAction" text="BigWord End Right"/>
    <action id="VimMotionWordLeft" class="com.maddyhome.idea.vim.action.motion.text.MotionWordLeftAction" text="Word Left"/>
    <action id="VimMotionBigWordLeft" class="com.maddyhome.idea.vim.action.motion.text.MotionBigWordLeftAction" text="BigWord Left"/>
    <action id="VimMotionWordRight" class="com.maddyhome.idea.vim.action.motion.text.MotionWordRightAction" text="Word Right"/>
    <action id="VimMotionBigWordRight" class="com.maddyhome.idea.vim.action.motion.text.MotionBigWordRightAction" text="BigWord Right"/>
    <action id="VimMotionSentenceStartNext" class="com.maddyhome.idea.vim.action.motion.text.MotionSentenceNextStartAction" text="Next Sentence Start"/>
    <action id="VimMotionSentenceStartPrevious" class="com.maddyhome.idea.vim.action.motion.text.MotionSentencePreviousStartAction" text="Previous Sentence Start"/>
    <action id="VimMotionSentenceEndNext" class="com.maddyhome.idea.vim.action.motion.text.MotionSentenceNextEndAction" text="Next Sentence End"/>
    <action id="VimMotionSentenceEndPrevious" class="com.maddyhome.idea.vim.action.motion.text.MotionSentencePreviousEndAction" text="Previous Sentence End"/>
    <action id="VimMotionParagraphNext" class="com.maddyhome.idea.vim.action.motion.text.MotionParagraphNextAction" text="Next Paragraph"/>
    <action id="VimMotionParagraphPrevious" class="com.maddyhome.idea.vim.action.motion.text.MotionParagraphPreviousAction" text="Previous Paragraph"/>
    <action id="VimMotionUnmatchedBraceClose" class="com.maddyhome.idea.vim.action.motion.text.MotionUnmatchedBraceCloseAction" text="Unmatched }"/>
    <action id="VimMotionUnmatchedBraceOpen" class="com.maddyhome.idea.vim.action.motion.text.MotionUnmatchedBraceOpenAction" text="Unmatched {"/>
    <action id="VimMotionUnmatchedParenClose" class="com.maddyhome.idea.vim.action.motion.text.MotionUnmatchedParenCloseAction" text="Unmatched )"/>
    <action id="VimMotionUnmatchedParenOpen" class="com.maddyhome.idea.vim.action.motion.text.MotionUnmatchedParenOpenAction" text="Unmatched ("/>
    <action id="VimMotionSectionBackwardEnd" class="com.maddyhome.idea.vim.action.motion.text.MotionSectionBackwardEndAction" text="Section End Backward"/>
    <action id="VimMotionSectionBackwardStart" class="com.maddyhome.idea.vim.action.motion.text.MotionSectionBackwardStartAction" text="Section Start Backward"/>
    <action id="VimMotionSectionForwardEnd" class="com.maddyhome.idea.vim.action.motion.text.MotionSectionForwardEndAction" text="Section End Forward"/>
    <action id="VimMotionSectionForwardStart" class="com.maddyhome.idea.vim.action.motion.text.MotionSectionForwardStartAction" text="Section Start Forward"/>
    <action id="VimMotionMethodBackwardEnd" class="com.maddyhome.idea.vim.action.motion.text.MotionMethodPreviousEndAction" text="Previous Method End"/>
    <action id="VimMotionMethodBackwardStart" class="com.maddyhome.idea.vim.action.motion.text.MotionMethodPreviousStartAction" text="Previous Method Start"/>
    <action id="VimMotionMethodForwardEnd" class="com.maddyhome.idea.vim.action.motion.text.MotionMethodNextEndAction" text="Next Method End"/>
    <action id="VimMotionMethodForwardStart" class="com.maddyhome.idea.vim.action.motion.text.MotionMethodNextStartAction" text="Next Method Start"/>
    <!-- Text Objects -->
    <action id="VimMotionTextOuterWord" class="com.maddyhome.idea.vim.action.motion.object.MotionOuterWordAction" text="Select outer word"/>
    <action id="VimMotionTextOuterBigWord" class="com.maddyhome.idea.vim.action.motion.object.MotionOuterBigWordAction" text="Select outer WORD"/>
    <action id="VimMotionTextInnerWord" class="com.maddyhome.idea.vim.action.motion.object.MotionInnerWordAction" text="Select inner word"/>
    <action id="VimMotionTextInnerBigWord" class="com.maddyhome.idea.vim.action.motion.object.MotionInnerBigWordAction" text="Select inner WORD"/>
    <action id="VimMotionInnerBlockAngle" class="com.maddyhome.idea.vim.action.motion.object.MotionInnerBlockAngleAction" text="Select inner &lt; block"/>
    <action id="VimMotionInnerBlockBrace" class="com.maddyhome.idea.vim.action.motion.object.MotionInnerBlockBraceAction" text="Select inner { block"/>
    <action id="VimMotionInnerBlockBracket" class="com.maddyhome.idea.vim.action.motion.object.MotionInnerBlockBracketAction" text="Select inner [ block"/>
    <action id="VimMotionInnerBlockParen" class="com.maddyhome.idea.vim.action.motion.object.MotionInnerBlockParenAction" text="Select inner ( block"/>
    <action id="VimMotionInnerBlockDoubleQuote" class="com.maddyhome.idea.vim.action.motion.object.MotionInnerBlockDoubleQuoteAction" text="Select inner double quote block"/>
    <action id="VimMotionInnerBlockSingleQuote" class="com.maddyhome.idea.vim.action.motion.object.MotionInnerBlockSingleQuoteAction" text="Select inner single quote block"/>
    <action id="VimMotionInnerBlockBackQuote" class="com.maddyhome.idea.vim.action.motion.object.MotionInnerBlockBackQuoteAction" text="Select inner back quote block"/>
    <action id="VimMotionInnerBlockTag" class="com.maddyhome.idea.vim.action.motion.object.MotionInnerBlockTagAction" text="Select inner &gt;&lt; block &gt;/&lt;"/>
    <action id="VimMotionOuterBlockAngle" class="com.maddyhome.idea.vim.action.motion.object.MotionOuterBlockAngleAction" text="Select outer &lt; block"/>
    <action id="VimMotionOuterBlockBrace" class="com.maddyhome.idea.vim.action.motion.object.MotionOuterBlockBraceAction" text="Select outer { block"/>
    <action id="VimMotionOuterBlockBracket" class="com.maddyhome.idea.vim.action.motion.object.MotionOuterBlockBracketAction" text="Select outer [ block"/>
    <action id="VimMotionOuterBlockParen" class="com.maddyhome.idea.vim.action.motion.object.MotionOuterBlockParenAction" text="Select outer ( block"/>
    <action id="VimMotionOuterBlockDoubleQuote" class="com.maddyhome.idea.vim.action.motion.object.MotionOuterBlockDoubleQuoteAction" text="Select outer double quote block"/>
    <action id="VimMotionOuterBlockSingleQuote" class="com.maddyhome.idea.vim.action.motion.object.MotionOuterBlockSingleQuoteAction" text="Select outer single quote block"/>
    <action id="VimMotionOuterBlockBackQuote" class="com.maddyhome.idea.vim.action.motion.object.MotionOuterBlockBackQuoteAction" text="Select outer back quote block"/>
    <action id="VimMotionOuterBlockTag" class="com.maddyhome.idea.vim.action.motion.object.MotionOuterBlockTagAction" text="Select outer &gt;&lt; block &gt;/&lt;"/>
    <action id="VimMotionInnerParagraph" class="com.maddyhome.idea.vim.action.motion.object.MotionInnerParagraphAction" text="Select Inner Paragraph"/>
    <action id="VimMotionOuterParagraph" class="com.maddyhome.idea.vim.action.motion.object.MotionOuterParagraphAction" text="Select Outer Paragraph"/>
    <action id="VimMotionInnerSentence" class="com.maddyhome.idea.vim.action.motion.object.MotionInnerSentenceAction" text="Select Inner Sentence"/>
    <action id="VimMotionOuterSentence" class="com.maddyhome.idea.vim.action.motion.object.MotionOuterSentenceAction" text="Select Outer Sentence"/>
    <!-- Marks -->
    <action id="VimMotionMark" class="com.maddyhome.idea.vim.action.motion.mark.MotionMarkAction" text="Mark"/>
    <action id="VimMotionGotoFileMark" class="com.maddyhome.idea.vim.action.motion.mark.MotionGotoFileMarkAction" text="Goto Mark"/>
    <action id="VimMotionGotoFileMarkLine" class="com.maddyhome.idea.vim.action.motion.mark.MotionGotoFileMarkLineAction" text="Goto Mark Line"/>
    <action id="VimMotionGotoMark" class="com.maddyhome.idea.vim.action.motion.mark.MotionGotoMarkAction" text="Goto Mark"/>
    <action id="VimMotionGotoMarkLine" class="com.maddyhome.idea.vim.action.motion.mark.MotionGotoMarkLineAction" text="Goto Mark Line"/>
    <action id="VimMotionJumpNext" class="com.maddyhome.idea.vim.action.motion.mark.MotionJumpNextAction" text="Goto Next Jump"/>
    <action id="VimMotionJumpPrevious" class="com.maddyhome.idea.vim.action.motion.mark.MotionJumpPreviousAction" text="Goto Previous Jump"/>
    <action id="VimForward" class="com.maddyhome.idea.vim.action.motion.mark.MotionJumpNextAction" text="Forward"/>
    <action id="VimBack" class="com.maddyhome.idea.vim.action.motion.mark.MotionJumpPreviousAction" text="Back"/>
    <!-- Screen -->
    <action id="VimMotionFirstScreenLine" class="com.maddyhome.idea.vim.action.motion.screen.MotionFirstScreenLineAction" text="First Screen Line"/>
    <action id="VimMotionLastScreenLine" class="com.maddyhome.idea.vim.action.motion.screen.MotionLastScreenLineAction" text="Last Screen Line"/>
    <action id="VimMotionMiddleScreenLine" class="com.maddyhome.idea.vim.action.motion.screen.MotionMiddleScreenLineAction" text="Middle Screen Line"/>
    <!-- Scroll -->
    <action id="VimMotionScrollFirstScreenLinePageStart" class="com.maddyhome.idea.vim.action.motion.scroll.MotionScrollFirstScreenLinePageStartAction" text="Scroll Line to Top"/>
    <action id="VimMotionScrollFirstScreenLineStart" class="com.maddyhome.idea.vim.action.motion.scroll.MotionScrollFirstScreenLineStartAction" text="Scroll Line to Top"/>
    <action id="VimMotionScrollFirstScreenLine" class="com.maddyhome.idea.vim.action.motion.scroll.MotionScrollFirstScreenLineAction" text="Scroll Line to Top"/>
    <action id="VimMotionScrollHalfPageDown" class="com.maddyhome.idea.vim.action.motion.scroll.MotionScrollHalfPageDownAction" text="Scroll Half Page Down"/>
    <action id="VimMotionScrollHalfPageUp" class="com.maddyhome.idea.vim.action.motion.scroll.MotionScrollHalfPageUpAction" text="Scroll Half Page Up"/>
    <action id="VimMotionScrollLastScreenLine" class="com.maddyhome.idea.vim.action.motion.scroll.MotionScrollLastScreenLineAction" text="Scroll Line to Bottom"/>
    <action id="VimMotionScrollLastScreenLinePageStart" class="com.maddyhome.idea.vim.action.motion.scroll.MotionScrollLastScreenLinePageStartAction" text="Scroll Line to Bottom"/>
    <action id="VimMotionScrollLastScreenLineStart" class="com.maddyhome.idea.vim.action.motion.scroll.MotionScrollLastScreenLineStartAction" text="Scroll Line to Bottom"/>
    <action id="VimMotionScrollLineDown" class="com.maddyhome.idea.vim.action.motion.scroll.MotionScrollLineDownAction" text="Scroll Line Down"/>
    <action id="VimMotionScrollLineUp" class="com.maddyhome.idea.vim.action.motion.scroll.MotionScrollLineUpAction" text="Scroll Line Up"/>
    <action id="VimMotionScrollMiddleScreenLine" class="com.maddyhome.idea.vim.action.motion.scroll.MotionScrollMiddleScreenLineAction" text="Scroll Line to Middle"/>
    <action id="VimMotionScrollMiddleScreenLineStart" class="com.maddyhome.idea.vim.action.motion.scroll.MotionScrollMiddleScreenLineStartAction" text="Scroll Line to Middle"/>
    <action id="VimMotionScrollPageDown" class="com.maddyhome.idea.vim.action.motion.scroll.MotionScrollPageDownAction" text="Scroll Page Down"/>
    <action id="VimMotionScrollPageUp" class="com.maddyhome.idea.vim.action.motion.scroll.MotionScrollPageUpAction" text="Scroll Page Up"/>
    <action id="VimMotionScrollFirstScreenColumn" class="com.maddyhome.idea.vim.action.motion.scroll.MotionScrollFirstScreenColumnAction" text="Scroll Column to first column"/>
    <action id="VimMotionScrollLastScreenColumn" class="com.maddyhome.idea.vim.action.motion.scroll.MotionScrollLastScreenColumnAction" text="Scroll Column to last column"/>
    <action id="VimMotionScrollColumnLeft" class="com.maddyhome.idea.vim.action.motion.scroll.MotionScrollColumnLeftAction" text="Scroll Column Left"/>
    <action id="VimMotionScrollColumnRight" class="com.maddyhome.idea.vim.action.motion.scroll.MotionScrollColumnRightAction" text="Scroll Column Right"/>
    <!-- Visual -->
    <action id="VimVisualExitMode" class="com.maddyhome.idea.vim.action.motion.visual.VisualExitModeAction" text="Exit Visual Mode"/>
    <action id="VimVisualToggleCharacterMode" class="com.maddyhome.idea.vim.action.motion.visual.VisualToggleCharacterModeAction" text="Toggle Character Selection"/>
    <action id="VimVisualToggleLineMode" class="com.maddyhome.idea.vim.action.motion.visual.VisualToggleLineModeAction" text="Toggle Line Selection"/>
    <action id="VimVisualToggleBlockMode" class="com.maddyhome.idea.vim.action.motion.visual.VisualToggleBlockModeAction" text="Toggle Block Selection"/>
    <action id="VimVisualSwapEnds" class="com.maddyhome.idea.vim.action.motion.visual.VisualSwapEndsAction" text="Swap Visual Selection Ends"/>
    <action id="VimVisualSwapEndsBlock" class="com.maddyhome.idea.vim.action.motion.visual.VisualSwapEndsBlockAction" text="Swap Visual Selection Ends"/>
    <action id="VimVisualSelectPrevious" class="com.maddyhome.idea.vim.action.motion.visual.VisualSelectPreviousAction" text="Visual Select Previous"/>
    <action id="VimVisualSwapSelections" class="com.maddyhome.idea.vim.action.motion.visual.VisualSwapSelectionsAction" text="Swap Visual Selection Ends"/>

    <!-- Insert -->
    <action id="VimInsertAfterCursor" class="com.maddyhome.idea.vim.action.change.insert.InsertAfterCursorAction" text="Insert After Cursor"/>
    <action id="VimInsertAfterLineEnd" class="com.maddyhome.idea.vim.action.change.insert.InsertAfterLineEndAction" text="Insert After Line End"/>
    <action id="VimInsertAtPreviousInsert" class="com.maddyhome.idea.vim.action.change.insert.InsertAtPreviousInsertAction" text="Insert Before Cursor"/>
    <action id="VimInsertBeforeCursor" class="com.maddyhome.idea.vim.action.change.insert.InsertBeforeCursorAction" text="Insert Before Cursor"/>
    <action id="VimInsertBeforeFirstNonBlank" class="com.maddyhome.idea.vim.action.change.insert.InsertBeforeFirstNonBlankAction" text="Insert Before First non-Blank"/>
    <action id="VimInsertCharacterAboveCursor" class="com.maddyhome.idea.vim.action.change.insert.InsertCharacterAboveCursorAction" text="Insert Character Above Cursor"/>
    <action id="VimInsertCharacterBelowCursor" class="com.maddyhome.idea.vim.action.change.insert.InsertCharacterBelowCursorAction" text="Insert Character Below Cursor"/>
    <action id="VimInsertDeleteInsertedText" class="com.maddyhome.idea.vim.action.change.insert.InsertDeleteInsertedTextAction" text="Delete Inserted Text"/>
    <action id="VimInsertDeletePreviousWord" class="com.maddyhome.idea.vim.action.change.insert.InsertDeletePreviousWordAction" text="Delete Previous Word"/>
    <action id="VimInsertEnter" class="com.maddyhome.idea.vim.action.change.insert.InsertEnterAction" text="Enter"/>
    <action id="VimInsertExitMode" class="com.maddyhome.idea.vim.action.change.insert.InsertExitModeAction" text="Exit Insert Mode"/>
    <action id="VimInsertLineStart" class="com.maddyhome.idea.vim.action.change.insert.InsertLineStartAction" text="Insert at Line Start"/>
    <action id="VimInsertNewLineAbove" class="com.maddyhome.idea.vim.action.change.insert.InsertNewLineAboveAction" text="Insert New Line Above"/>
    <action id="VimInsertNewLineBelow" class="com.maddyhome.idea.vim.action.change.insert.InsertNewLineBelowAction" text="Insert New Line Below"/>
    <action id="VimInsertPreviousInsert" class="com.maddyhome.idea.vim.action.change.insert.InsertPreviousInsertAction" text="Insert Previous Text"/>
    <action id="VimInsertPreviousInsertExit" class="com.maddyhome.idea.vim.action.change.insert.InsertPreviousInsertExitAction" text="Insert Previous Text"/>
    <action id="VimInsertRegister" class="com.maddyhome.idea.vim.action.change.insert.InsertRegisterAction" text="Insert Register"/>
    <action id="VimInsertReplaceToggle" class="com.maddyhome.idea.vim.action.change.insert.InsertInsertAction" text="Toggle Insert/Replace"/>
    <action id="VimInsertSingleCommand" class="com.maddyhome.idea.vim.action.change.insert.InsertSingleCommandAction" text="Execute Command"/>
    <action id="VimVisualBlockInsert" class="com.maddyhome.idea.vim.action.change.insert.VisualBlockInsertAction" text="Visual Block Insert"/>
    <action id="VimVisualBlockAppend" class="com.maddyhome.idea.vim.action.change.insert.VisualBlockAppendAction" text="Visual Block Append"/>

    <!-- Delete -->
    <action id="VimDeleteCharacter" class="com.maddyhome.idea.vim.action.change.delete.DeleteCharacterAction" text="Delete Character"/>
    <action id="VimDeleteCharacterLeft" class="com.maddyhome.idea.vim.action.change.delete.DeleteCharacterLeftAction" text="Delete Character Left"/>
    <action id="VimDeleteCharacterRight" class="com.maddyhome.idea.vim.action.change.delete.DeleteCharacterRightAction" text="Delete Character Right"/>
    <action id="VimDeleteEndOfLine" class="com.maddyhome.idea.vim.action.change.delete.DeleteEndOfLineAction" text="Delete End-of-Line"/>
    <action id="VimDeleteJoinLines" class="com.maddyhome.idea.vim.action.change.delete.DeleteJoinLinesAction" text="Delete Join Lines"/>
    <action id="VimDeleteJoinLinesSpaces" class="com.maddyhome.idea.vim.action.change.delete.DeleteJoinLinesSpacesAction" text="Delete Join Lines"/>
    <action id="VimDeleteJoinVisualLines" class="com.maddyhome.idea.vim.action.change.delete.DeleteJoinVisualLinesAction" text="Delete Join Lines"/>
    <action id="VimDeleteJoinVisualLinesSpaces" class="com.maddyhome.idea.vim.action.change.delete.DeleteJoinVisualLinesSpacesAction" text="Delete Join Lines"/>
    <action id="VimDeleteLine" class="com.maddyhome.idea.vim.action.change.delete.DeleteLineAction" text="Delete Line"/>
    <action id="VimDeleteMotion" class="com.maddyhome.idea.vim.action.change.delete.DeleteMotionAction" text="Delete Motion"/>
    <action id="VimDeleteVisual" class="com.maddyhome.idea.vim.action.change.delete.DeleteVisualAction" text="Delete Selection"/>
    <action id="VimDeleteVisualLines" class="com.maddyhome.idea.vim.action.change.delete.DeleteVisualLinesAction" text="Delete Selected Lines"/>
    <action id="VimDeleteVisualLinesEnd" class="com.maddyhome.idea.vim.action.change.delete.DeleteVisualLinesEndAction" text="Delete Selected Lines"/>

    <!-- Change -->
    <action id="VimChangeCaseLowerMotion" class="com.maddyhome.idea.vim.action.change.change.ChangeCaseLowerMotionAction" text="Change Motion to Lower Case"/>
    <action id="VimChangeCaseLowerVisual" class="com.maddyhome.idea.vim.action.change.change.ChangeCaseLowerVisualAction" text="Change Motion to Lower Case"/>
    <action id="VimChangeCaseToggleCharacter" class="com.maddyhome.idea.vim.action.change.change.ChangeCaseToggleCharacterAction" text="Change Toggle Case"/>
    <action id="VimChangeCaseToggleMotion" class="com.maddyhome.idea.vim.action.change.change.ChangeCaseToggleMotionAction" text="Change Motion Toggle Case"/>
    <action id="VimChangeCaseToggleVisual" class="com.maddyhome.idea.vim.action.change.change.ChangeCaseToggleVisualAction" text="Change Motion Toggle Case"/>
    <action id="VimChangeCaseUpperMotion" class="com.maddyhome.idea.vim.action.change.change.ChangeCaseUpperMotionAction" text="Change Motion to Upper Case"/>
    <action id="VimChangeCaseUpperVisual" class="com.maddyhome.idea.vim.action.change.change.ChangeCaseUpperVisualAction" text="Change Motion to Upper Case"/>
    <action id="VimChangeCharacter" class="com.maddyhome.idea.vim.action.change.change.ChangeCharacterAction" text="Change Character"/>
    <action id="VimChangeCharacters" class="com.maddyhome.idea.vim.action.change.change.ChangeCharactersAction" text="Change Characters"/>
    <action id="VimChangeEndOfLine" class="com.maddyhome.idea.vim.action.change.change.ChangeEndOfLineAction" text="Change to End-of-Line"/>
    <action id="VimChangeLine" class="com.maddyhome.idea.vim.action.change.change.ChangeLineAction" text="Change Line"/>
    <action id="VimChangeMotion" class="com.maddyhome.idea.vim.action.change.change.ChangeMotionAction" text="Change Motion"/>
    <action id="VimChangeNumberInc" class="com.maddyhome.idea.vim.action.change.change.ChangeNumberIncAction" text="Increment Number"/>
    <action id="VimChangeNumberDec" class="com.maddyhome.idea.vim.action.change.change.ChangeNumberDecAction" text="Decrement Number"/>
    <action id="VimChangeReplace" class="com.maddyhome.idea.vim.action.change.change.ChangeReplaceAction" text="Replace"/>
    <action id="VimChangeVisual" class="com.maddyhome.idea.vim.action.change.change.ChangeVisualAction" text="Change Motion"/>
    <action id="VimChangeVisualCharacter" class="com.maddyhome.idea.vim.action.change.change.ChangeVisualCharacterAction" text="Change Motion"/>
    <action id="VimChangeVisualLines" class="com.maddyhome.idea.vim.action.change.change.ChangeVisualLinesAction" text="Change Motion"/>
    <action id="VimChangeVisualLinesEnd" class="com.maddyhome.idea.vim.action.change.change.ChangeVisualLinesEndAction" text="Change Motion"/>
    <action id="VimFilterMotion" class="com.maddyhome.idea.vim.action.change.change.FilterMotionAction" text="Filter Lines"/>
    <action id="VimFilterCountLines" class="com.maddyhome.idea.vim.action.change.change.FilterCountLinesAction" text="Filter Lines"/>
    <action id="VimFilterVisualLines" class="com.maddyhome.idea.vim.action.change.change.FilterVisualLinesAction" text="Filter Visual Lines"/>
    <action id="VimAutoIndentVisual" class="com.maddyhome.idea.vim.action.change.change.AutoIndentLinesVisualAction" text="Auto Indent Selection"/>
    <action id="VimReformatVisual" class="com.maddyhome.idea.vim.action.change.change.ReformatCodeVisualAction" text="Reformat Selection"/>

    <!-- Shift -->
    <action id="VimAutoIndentLines" class="com.maddyhome.idea.vim.action.change.shift.AutoIndentLinesAction" text="Auto Indent Lines"/>
    <action id="VimShiftLeftLines" class="com.maddyhome.idea.vim.action.change.shift.ShiftLeftLinesAction" text="Shift Lines Left"/>
    <action id="VimShiftLeftMotion" class="com.maddyhome.idea.vim.action.change.shift.ShiftLeftMotionAction" text="Shift Motion Left"/>
    <action id="VimShiftLeftVisual" class="com.maddyhome.idea.vim.action.change.shift.ShiftLeftVisualAction" text="Shift Visual Left"/>
    <action id="VimShiftRightLines" class="com.maddyhome.idea.vim.action.change.shift.ShiftRightLinesAction" text="Shift Lines Right"/>
    <action id="VimShiftRightMotion" class="com.maddyhome.idea.vim.action.change.shift.ShiftRightMotionAction" text="Shift Motion Right"/>
    <action id="VimShiftRightVisual" class="com.maddyhome.idea.vim.action.change.shift.ShiftRightVisualAction" text="Shift Visual Right"/>

    <!-- Copy -->
    <action id="VimCopyPutTextAfterCursor" class="com.maddyhome.idea.vim.action.copy.PutTextAfterCursorAction" text="Put Text"/>
    <action id="VimCopyPutTextBeforeCursor" class="com.maddyhome.idea.vim.action.copy.PutTextBeforeCursorAction" text="Put Text"/>
    <action id="VimCopyPutTextAfterCursorNoIndent" class="com.maddyhome.idea.vim.action.copy.PutTextAfterCursorNoIndentAction" text="Put Text"/>
    <action id="VimCopyPutTextBeforeCursorNoIndent" class="com.maddyhome.idea.vim.action.copy.PutTextBeforeCursorNoIndentAction" text="Put Text"/>
    <action id="VimCopyPutTextAfterCursorMoveCursor" class="com.maddyhome.idea.vim.action.copy.PutTextAfterCursorActionMoveCursor" text="Put Text"/>
    <action id="VimCopyPutTextBeforeCursorMoveCursor" class="com.maddyhome.idea.vim.action.copy.PutTextBeforeCursorActionMoveCursor" text="Put Text"/>
    <action id="VimCopySelectRegister" class="com.maddyhome.idea.vim.action.copy.SelectRegisterAction" text="Select Register"/>
    <action id="VimCopyYankLine" class="com.maddyhome.idea.vim.action.copy.YankLineAction" text="Yank Line"/>
    <action id="VimCopyYankMotion" class="com.maddyhome.idea.vim.action.copy.YankMotionAction" text="Yank Motion"/>
    <action id="VimCopyYankVisual" class="com.maddyhome.idea.vim.action.copy.YankVisualAction" text="Yank Motion"/>
    <action id="VimCopyYankVisualLines" class="com.maddyhome.idea.vim.action.copy.YankVisualLinesAction" text="Yank Motion"/>
    <action id="VimVisualPutText" class="com.maddyhome.idea.vim.action.copy.PutVisualTextAction" text="Paste over Selection"/>
    <action id="VimVisualPutTextNoIndent" class="com.maddyhome.idea.vim.action.copy.PutVisualTextNoIndentAction" text="Paste over Selection"/>
    <action id="VimVisualPutTextMoveCursor" class="com.maddyhome.idea.vim.action.copy.PutVisualTextMoveCursorAction" text="Paste over Selection"/>

    <!-- File -->
    <action id="VimFileSaveClose" class="com.maddyhome.idea.vim.action.file.FileSaveCloseAction" text="Save and Close Editor"/>
    <action id="VimFilePrevious" class="com.maddyhome.idea.vim.action.file.FilePreviousAction" text="Selects Previous Editor"/>
    <action id="VimFileGetAscii" class="com.maddyhome.idea.vim.action.file.FileGetAsciiAction" text="Get ASCII Info"/>
    <action id="VimFileGetHex" class="com.maddyhome.idea.vim.action.file.FileGetHexAction" text="Get Hex Info"/>
    <action id="VimFileGetFileInfo" class="com.maddyhome.idea.vim.action.file.FileGetFileInfoAction" text="Get File Info"/>
    <action id="VimFileGetLocationInfo" class="com.maddyhome.idea.vim.action.file.FileGetLocationInfoAction" text="Get Location Info"/>

    <!-- Window -->
    <action id="VimWindowSplitVertical" class="com.maddyhome.idea.vim.action.window.VerticalSplitAction" text="Split window vertically"/>
    <action id="VimWindowSplitHorizontal" class="com.maddyhome.idea.vim.action.window.HorizontalSplitAction" text="Split window horizontally"/>
    <action id="VimWindowClose" class="com.maddyhome.idea.vim.action.window.CloseWindowAction" text="Close current window"/>
    <action id="VimWindowOnly" class="com.maddyhome.idea.vim.action.window.WindowOnlyAction" text="Close all windows except current"/>
    <action id="VimWindowNext" class="com.maddyhome.idea.vim.action.window.WindowNextAction" text="Select next window"/>
    <action id="VimWindowPrev" class="com.maddyhome.idea.vim.action.window.WindowPrevAction" text="Select previous window"/>
    <action id="VimWindowLeft" class="com.maddyhome.idea.vim.action.window.WindowLeftAction" text="Go to left window"/>
    <action id="VimWindowRight" class="com.maddyhome.idea.vim.action.window.WindowRightAction" text="Go to right window"/>
    <action id="VimWindowUp" class="com.maddyhome.idea.vim.action.window.WindowUpAction" text="Go to window up"/>
    <action id="VimWindowDown" class="com.maddyhome.idea.vim.action.window.WindowDownAction" text="Go to window down"/>

    <!-- Search -->
    <action id="VimSearchFwdEntry" class="com.maddyhome.idea.vim.action.motion.search.SearchEntryFwdAction" text="Search Forward"/>
    <action id="VimSearchRevEntry" class="com.maddyhome.idea.vim.action.motion.search.SearchEntryRevAction" text="Search Backward"/>
    <action id="VimSearchAgainNext" class="com.maddyhome.idea.vim.action.motion.search.SearchAgainNextAction" text="Search Again"/>
    <action id="VimSearchAgainPrevious" class="com.maddyhome.idea.vim.action.motion.search.SearchAgainPreviousAction" text="Search Again"/>
    <action id="VimSearchWholeWordForward" class="com.maddyhome.idea.vim.action.motion.search.SearchWholeWordForwardAction" text="Search Again"/>
    <action id="VimSearchWholeWordBackward" class="com.maddyhome.idea.vim.action.motion.search.SearchWholeWordBackwardAction" text="Search Again"/>
    <action id="VimSearchWordForward" class="com.maddyhome.idea.vim.action.motion.search.SearchWordForwardAction" text="Search Again"/>
    <action id="VimSearchWordBackward" class="com.maddyhome.idea.vim.action.motion.search.SearchWordBackwardAction" text="Search Again"/>
    <action id="VimGotoDeclaration" class="com.maddyhome.idea.vim.action.motion.search.GotoDeclarationAction" text="Goto Declaration"/>

    <!-- Macro -->
    <action id="VimToggleRecording" class="com.maddyhome.idea.vim.action.macro.ToggleRecordingAction" text="Record Keystrokes"/>
    <action id="VimPlaybackRegister" class="com.maddyhome.idea.vim.action.macro.PlaybackRegisterAction" text="Playback Register"/>
    <action id="VimPlaybackLastRegister" class="com.maddyhome.idea.vim.action.macro.PlaybackLastRegisterAction" text="Playback Last Register"/>

    <!-- Command Line -->
    <action id="VimExBackspace" class="com.maddyhome.idea.vim.action.ex.BackspaceAction" text="Backspace"/>
    <action id="VimProcessExEntry" class="com.maddyhome.idea.vim.action.ex.ProcessExEntryAction" text="Process Ex Entry"/>
    <action id="VimProcessExKey" class="com.maddyhome.idea.vim.action.ex.ProcessExKeyAction" text="Process Ex Key"/>
    <action id="VimCancelExEntry" class="com.maddyhome.idea.vim.action.ex.CancelExEntryAction" text="Cancel Ex Entry"/>

    <!-- Other -->
    <action id="VimLastSearchReplace" class="com.maddyhome.idea.vim.action.change.change.ChangeLastSearchReplaceAction" text="Repeat Last :s"/>
    <action id="VimLastGlobalSearchReplace" class="com.maddyhome.idea.vim.action.change.change.ChangeLastGlobalSearchReplaceAction" text="Repeat Last :s"/>
    <action id="VimRepeatChange" class="com.maddyhome.idea.vim.action.change.RepeatChangeAction" text="Repeat Change"/>
    <action id="VimRepeatExCommand" class="com.maddyhome.idea.vim.action.change.RepeatExCommandAction" text="Repeat Ex Command"/>
    <action id="VimExEntry" class="com.maddyhome.idea.vim.action.ExEntryAction" text="Enter Ex Command"/>
    <action id="VimResetMode" class="com.maddyhome.idea.vim.action.ResetModeAction" text="Reset Mode"/>
    <action id="VimRedo" class="com.maddyhome.idea.vim.action.change.RedoAction" text="Redo"/>
    <action id="VimUndo" class="com.maddyhome.idea.vim.action.change.UndoAction" text="Undo"/>

    <!-- Keys -->
    <action id="VimShortcutKeyAction" class="com.maddyhome.idea.vim.action.VimShortcutKeyAction" text="Shortcuts"/>
    <action id="VimOperatorAction" class="com.maddyhome.idea.vim.action.change.OperatorAction" text="Operator"/>
  </actions>
</idea-plugin><|MERGE_RESOLUTION|>--- conflicted
+++ resolved
@@ -4,12 +4,9 @@
   <change-notes><![CDATA[
       <p>To be released:</p>
       <ul>
+        <li>Support for <code>incsearch</code> option for showing search results while typing</li>
         <li>Support for <code>it</code> and <code>at</code> tag block selection</li>
-<<<<<<< HEAD
-        <li>Support for <code>insearch</code> option for showing search results while typing</li>
-=======
         <li>Support for vim-surround commands <code>ys</code>, <code>cs</code>, <code>ds</code>, <code>S</code>, enable it with <code>set surround</code> in your ~/.ideavimrc</li>
->>>>>>> a3b4aecd
         <li>Various bug fixes</li>
       </ul>
       <p>0.44:</p>
