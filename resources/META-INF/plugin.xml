--- conflicted
+++ resolved
@@ -34,12 +34,6 @@
     <component>
       <implementation-class>com.maddyhome.idea.vim.DynamicLoaderStopper</implementation-class>
     </component>
-<<<<<<< HEAD
-    <component>
-      <implementation-class>com.maddyhome.idea.vim.VimPlugin</implementation-class>
-    </component>
-=======
->>>>>>> c0038d03
   </application-components>
 
   <extensionPoints>
@@ -61,12 +55,9 @@
     <statusBarWidgetProvider implementation="com.maddyhome.idea.vim.StatusBarIconProvider"/>
 
     <applicationService serviceImplementation="com.maddyhome.idea.vim.VimLocalConfig"/>
-<<<<<<< HEAD
-=======
     <applicationService serviceImplementation="com.maddyhome.idea.vim.VimPlugin"/>
 
     <postStartupActivity implementation="com.maddyhome.idea.vim.PluginStartup"/>
->>>>>>> c0038d03
   </extensions>
 
   <xi:include href="/META-INF/includes/ApplicationServices.xml" xpointer="xpointer(/idea-plugin/*)"/>
