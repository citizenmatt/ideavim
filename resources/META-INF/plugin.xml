--- conflicted
+++ resolved
@@ -2,13 +2,13 @@
   <name>IdeaVim</name>
   <id>IdeaVIM</id>
   <change-notes><![CDATA[
+      <p>To be released:</p>
+      <ul>
+        <li>Support for zero-latency rendering</li>
+      </ul>
       <p>0.48:</p>
       <ul>
-<<<<<<< HEAD
         <li>Various bug fixes</li>
-=======
-        <li>Support for zero-latency rendering</li>
->>>>>>> 6b9ab716
       </ul>
       <p>0.47:</p>
       <ul>
@@ -44,11 +44,7 @@
   <version>SNAPSHOT</version>
   <vendor>JetBrains</vendor>
 
-<<<<<<< HEAD
   <idea-version since-build="171.0"/>
-=======
-  <idea-version since-build="171.467"/>
->>>>>>> 6b9ab716
 
   <!-- Mark the plugin as compatible with RubyMine and other products based on the IntelliJ platform -->
   <depends>com.intellij.modules.lang</depends>
