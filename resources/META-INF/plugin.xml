--- conflicted
+++ resolved
@@ -50,11 +50,7 @@
   <version>SNAPSHOT</version>
   <vendor>JetBrains</vendor>
 
-<<<<<<< HEAD
-  <idea-version since-build="183.0"/>
-=======
   <idea-version since-build="183.2940.10"/>
->>>>>>> b909157f
 
   <!-- Mark the plugin as compatible with RubyMine and other products based on the IntelliJ platform -->
   <depends>com.intellij.modules.lang</depends>
